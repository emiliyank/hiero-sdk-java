--- conflicted
+++ resolved
@@ -1,12 +1,6 @@
 package com.hedera.hashgraph.sdk;
 
 import com.google.common.collect.HashBiMap;
-<<<<<<< HEAD
-=======
-import org.bouncycastle.crypto.tls.TlsHandshakeHash;
-import org.threeten.bp.Duration;
-import org.threeten.bp.Instant;
->>>>>>> 29f583a4
 
 import java.util.ArrayList;
 import java.util.Collections;
@@ -21,7 +15,7 @@
 class Network {
     Hashtable<String, AccountId> network = new Hashtable<>();
     Hashtable<AccountId, Node> networkNodes = new Hashtable<>();
-    
+
     List<Node> nodes = new ArrayList<>();
     final ExecutorService executor;
 
