package com.hedera.hashgraph.sdk;

import com.google.common.collect.HashBiMap;
import com.google.common.io.ByteStreams;
import com.google.common.io.Resources;
import com.google.protobuf.ByteString;

import javax.annotation.Nullable;

import java.io.IOException;
import java.util.ArrayList;
import java.util.Arrays;
import java.util.Collections;
import java.util.HashMap;
import java.util.HashSet;
import java.util.List;
import java.util.Map;
import java.util.Objects;
import java.util.stream.Collectors;
import java.util.concurrent.ExecutorService;
import java.util.concurrent.TimeoutException;

class Network extends ManagedNetwork<Network, AccountId, Node> {
    @Nullable
    private Integer maxNodesPerRequest;

    /**
     * The protobuf address book converted into a map of node account IDs to NodeAddress
     *
     * This variable is package private so tests can use it
     */
    @Nullable
    Map<AccountId, NodeAddress> addressBook;

    private boolean verifyCertificates = true;

    private Network(ExecutorService executor, Map<String, AccountId> network) {
        super(executor);

        try {
            setNetwork(network);
        } catch (InterruptedException | TimeoutException e) {
            // This should never occur. The network is empty.
        }
    }

    static Network forNetwork(ExecutorService executor, Map<String, AccountId> network) {
        return new Network(executor, network);
    }

    static Network forMainnet(ExecutorService executor) {
        var network = new HashMap<String, AccountId>();
        network.put("35.237.200.180:50211", new AccountId(3));
        network.put("34.239.82.6:50211", new AccountId(3));
        network.put("13.82.40.153:50211", new AccountId(3));
        network.put("13.124.142.126:50211", new AccountId(3));
        network.put("15.164.44.66:50211", new AccountId(3));
        network.put("15.165.118.251:50211", new AccountId(3));

        network.put("35.186.191.247:50211", new AccountId(4));
        network.put("3.130.52.236:50211", new AccountId(4));
        network.put("137.116.36.18:50211", new AccountId(4));

        network.put("35.192.2.25:50211", new AccountId(5));
        network.put("3.18.18.254:50211", new AccountId(5));
        network.put("104.43.194.202:50211", new AccountId(5));
        network.put("23.111.186.250:50211", new AccountId(5));
        network.put("74.50.117.35:50211", new AccountId(5));
        network.put("107.155.64.98:50211", new AccountId(5));

        network.put("35.199.161.108:50211", new AccountId(6));
        network.put("13.52.108.243:50211", new AccountId(6));
        network.put("13.64.151.232:50211", new AccountId(6));
        network.put("13.235.15.32:50211", new AccountId(6));
        network.put("104.211.205.124:50211", new AccountId(6));
        network.put("13.71.90.154:50211", new AccountId(6));

        network.put("35.203.82.240:50211", new AccountId(7));
        network.put("3.114.54.4:50211", new AccountId(7));
        network.put("23.102.74.34:50211", new AccountId(7));

        network.put("35.236.5.219:50211", new AccountId(8));
        network.put("35.183.66.150:50211", new AccountId(8));
        network.put("23.96.185.18:50211", new AccountId(8));

        network.put("35.197.192.225:50211", new AccountId(9));
        network.put("35.181.158.250:50211", new AccountId(9));
        network.put("23.97.237.125:50211", new AccountId(9));
        network.put("31.214.8.131:50211", new AccountId(9));

        network.put("35.242.233.154:50211", new AccountId(10));
        network.put("3.248.27.48:50211", new AccountId(10));
        network.put("65.52.68.254:50211", new AccountId(10));
        network.put("179.190.33.184:50211", new AccountId(10));

        network.put("35.240.118.96:50211", new AccountId(11));
        network.put("13.53.119.185:50211", new AccountId(11));
        network.put("23.97.247.27:50211", new AccountId(11));
        network.put("69.87.222.61:50211", new AccountId(11));
        network.put("96.126.72.172:50211", new AccountId(11));
        network.put("69.87.221.231:50211", new AccountId(11));

        network.put("35.204.86.32:50211", new AccountId(12));
        network.put("35.177.162.180:50211", new AccountId(12));
        network.put("51.140.102.228:50211", new AccountId(12));

        network.put("35.234.132.107:50211", new AccountId(13));
        network.put("34.215.192.104:50211", new AccountId(13));
        network.put("13.77.158.252:50211", new AccountId(13));

        network.put("35.236.2.27:50211", new AccountId(14));
        network.put("52.8.21.141:50211", new AccountId(14));
        network.put("40.114.107.85:50211", new AccountId(14));

        network.put("35.228.11.53:50211", new AccountId(15));
        network.put("3.121.238.26:50211", new AccountId(15));
        network.put("40.89.139.247:50211", new AccountId(15));

        network.put("34.91.181.183:50211", new AccountId(16));
        network.put("18.157.223.230:50211", new AccountId(16));
        network.put("13.69.120.73:50211", new AccountId(16));
        network.put("50.7.176.235:50211", new AccountId(16));
        network.put("198.16.99.40:50211", new AccountId(16));
        network.put("50.7.124.46:50211", new AccountId(16));

        network.put("34.86.212.247:50211", new AccountId(17));
        network.put("18.232.251.19:50211", new AccountId(17));
        network.put("40.114.92.39:50211", new AccountId(17));

        network.put("172.105.247.67:50211", new AccountId(18));
        network.put("172.104.150.132:50211", new AccountId(18));
        network.put("139.162.156.222:50211", new AccountId(18));

        network.put("34.89.87.138:50211", new AccountId(19));
        network.put("18.168.4.59:50211", new AccountId(19));
        network.put("51.140.43.81:50211", new AccountId(19));

        network.put("34.82.78.255:50211", new AccountId(20));
        network.put("13.77.151.212:50211", new AccountId(20));

        network.put("34.76.140.109:50211", new AccountId(21));
        network.put("13.36.123.209:50211", new AccountId(21));

        network.put("34.64.141.166:50211", new AccountId(22));
        network.put("52.78.202.34:50211", new AccountId(22));

        network.put("35.232.244.145:50211", new AccountId(23));
        network.put("3.18.91.176:50211", new AccountId(23));

        network.put("34.89.103.38:50211", new AccountId(24));
        network.put("18.135.7.211:50211", new AccountId(24));

        network.put("34.93.112.7:50211", new AccountId(25));
        network.put("13.232.240.207:50211", new AccountId(25));

        network.put("34.87.150.174:50211", new AccountId(26));
        network.put("13.228.103.14:50211", new AccountId(26));

        return new Network(executor, network).setNetworkName(NetworkName.MAINNET);
    }

    static Network forTestnet(ExecutorService executor) {
        var network = new HashMap<String, AccountId>();

        network.put("0.testnet.hedera.com:50211", new AccountId(3));
        network.put("34.94.106.61:50211", new AccountId(3));
        network.put("50.18.132.211:50211", new AccountId(3));
        network.put("138.91.142.219:50211", new AccountId(3));

        network.put("1.testnet.hedera.com:50211", new AccountId(4));
        network.put("35.237.119.55:50211", new AccountId(4));
        network.put("3.212.6.13:50211", new AccountId(4));
        network.put("52.168.76.241:50211", new AccountId(4));

        network.put("2.testnet.hedera.com:50211", new AccountId(5));
        network.put("35.245.27.193:50211", new AccountId(5));
        network.put("52.20.18.86:50211", new AccountId(5));
        network.put("40.79.83.124:50211", new AccountId(5));

        network.put("3.testnet.hedera.com:50211", new AccountId(6));
        network.put("34.83.112.116:50211", new AccountId(6));
        network.put("54.70.192.33:50211", new AccountId(6));
        network.put("52.183.45.65:50211", new AccountId(6));

        network.put("4.testnet.hedera.com:50211", new AccountId(7));
        network.put("34.94.160.4:50211", new AccountId(7));
        network.put("54.176.199.109:50211", new AccountId(7));
        network.put("13.64.181.136:50211", new AccountId(7));

        network.put("5.testnet.hedera.com:50211", new AccountId(8));
        network.put("34.106.102.218:50211", new AccountId(8));
        network.put("35.155.49.147:50211", new AccountId(8));
        network.put("13.78.238.32:50211", new AccountId(8));

        network.put("6.testnet.hedera.com:50211", new AccountId(9));
        network.put("34.133.197.230:50211", new AccountId(9));
        network.put("52.14.252.207:50211", new AccountId(9));
        network.put("52.165.17.231:50211", new AccountId(9));

        return new Network(executor, network).setNetworkName(NetworkName.TESTNET);
    }

    static Network forPreviewnet(ExecutorService executor) {
        var network = new HashMap<String, AccountId>();
        network.put("0.previewnet.hedera.com:50211", new AccountId(3));
        network.put("35.231.208.148:50211", new AccountId(3));
        network.put("3.211.248.172:50211", new AccountId(3));
        network.put("40.121.64.48:50211", new AccountId(3));

        network.put("1.previewnet.hedera.com:50211", new AccountId(4));
        network.put("35.199.15.177:50211", new AccountId(4));
        network.put("3.133.213.146:50211", new AccountId(4));
        network.put("40.70.11.202:50211", new AccountId(4));

        network.put("2.previewnet.hedera.com:50211", new AccountId(5));
        network.put("35.225.201.195:50211", new AccountId(5));
        network.put("52.15.105.130:50211", new AccountId(5));
        network.put("104.43.248.63:50211", new AccountId(5));

        network.put("3.previewnet.hedera.com:50211", new AccountId(6));
        network.put("35.247.109.135:50211", new AccountId(6));
        network.put("54.241.38.1:50211", new AccountId(6));
        network.put("13.88.22.47:50211", new AccountId(6));

        network.put("4.previewnet.hedera.com:50211", new AccountId(7));
        network.put("35.235.65.51:50211", new AccountId(7));
        network.put("54.177.51.127:50211", new AccountId(7));
        network.put("13.64.170.40:50211", new AccountId(7));

        network.put("5.previewnet.hedera.com:50211", new AccountId(8));
        network.put("34.106.247.65:50211", new AccountId(8));
        network.put("35.83.89.171:50211", new AccountId(8));
        network.put("13.78.232.192:50211", new AccountId(8));

        network.put("6.previewnet.hedera.com:50211", new AccountId(9));
        network.put("34.125.23.49:50211", new AccountId(9));
        network.put("50.18.17.93:50211", new AccountId(9));
        network.put("20.150.136.89:50211", new AccountId(9));

        return new Network(executor, network).setNetworkName(NetworkName.PREVIEWNET);
    }

    boolean isVerifyCertificates() {
        return verifyCertificates;
    }

    Network setVerifyCertificates(boolean verifyCertificates) {
        this.verifyCertificates = verifyCertificates;

        for (var node : nodes) {
            node.setVerifyCertificates(verifyCertificates);
        }

        return this;
    }

    Network setNetworkName(@Nullable NetworkName networkName) {
        super.setNetworkName(networkName);

        addressBook = networkName == null ? null : readAddressBookResource("addressbook/" + networkName + ".pb");
        for (var node : nodes) {
            node.setAddressBook(addressBook == null ? null : addressBook.get(node.getAccountId()));
        }

        return this;
    }

    static Map<AccountId, NodeAddress> readAddressBookResource(String fileName) {
        try (var inputStream = Resources.getResource(fileName).openStream()) {
            var contents = ByteStreams.toByteArray(inputStream);
            var nodeAddressBook = NodeAddressBook.fromBytes(ByteString.copyFrom(contents));
            var map = new HashMap<AccountId, NodeAddress>();

            for (var nodeAddress : nodeAddressBook.nodeAddresses) {
                if (nodeAddress.accountId == null) {
                    continue;
                }

                map.put(nodeAddress.accountId, nodeAddress);
            }

            return map;
        } catch (IOException e) {
            throw new RuntimeException(e);
        }
    }

    Map<String, AccountId> getNetwork() {
<<<<<<< HEAD
        return Collections.unmodifiableMap(network.values().stream()
            .collect(Collectors.toMap((node -> node.getAddress().toString()), node -> node.getAccountId())));
=======
        Map<String, AccountId> returnMap = new HashMap<>();
        for (var node : nodes) {
            returnMap.put(node.address.toString(), node.getAccountId());
        }
        return returnMap;
>>>>>>> be604c7c
    }

    @Override
    protected Node createNodeFromNetworkEntry(Map.Entry<String, AccountId> entry) {
        return new Node(entry.getValue(), entry.getKey(), executor)
            .setMinBackoff(minBackoff)
            .setVerifyCertificates(verifyCertificates);
    }

    /**
     * Pick 1/3 of the nodes sorted by health and expected delay from the network.
     * This is used by Query and Transaction for selecting node AccountId's.
     *
     * @return {@link java.util.List<com.hedera.hashgraph.sdk.AccountId>}
     */
    synchronized List<AccountId> getNodeAccountIdsForExecute() throws InterruptedException {
        var nodes = getNumberOfMostHealthyNodes(getNumberOfNodesForRequest());
        var nodeAccountIds = new ArrayList<AccountId>(nodes.size());

        for (var node : nodes) {
            nodeAccountIds.add(node.getAccountId());
        }

        return nodeAccountIds;
    }

    Network setMaxNodesPerRequest(int maxNodesPerRequest) {
        this.maxNodesPerRequest = maxNodesPerRequest;
        return this;
    }

    int getNumberOfNodesForRequest() {
        if (maxNodesPerRequest != null) {
            return Math.min(maxNodesPerRequest, network.size());
        } else {
            return (network.size() + 3 - 1) / 3;
        }
    }

    Node getNode(AccountId nodeAccountId) {
        return Collections.min(network.get(nodeAccountId));
    }
}<|MERGE_RESOLUTION|>--- conflicted
+++ resolved
@@ -286,16 +286,8 @@
     }
 
     Map<String, AccountId> getNetwork() {
-<<<<<<< HEAD
-        return Collections.unmodifiableMap(network.values().stream()
+        return Collections.unmodifiableMap(nodes.stream()
             .collect(Collectors.toMap((node -> node.getAddress().toString()), node -> node.getAccountId())));
-=======
-        Map<String, AccountId> returnMap = new HashMap<>();
-        for (var node : nodes) {
-            returnMap.put(node.address.toString(), node.getAccountId());
-        }
-        return returnMap;
->>>>>>> be604c7c
     }
 
     @Override
