--- conflicted
+++ resolved
@@ -4,15 +4,6 @@
 import com.google.gson.Gson;
 import com.google.gson.JsonElement;
 import com.google.gson.JsonParseException;
-<<<<<<< HEAD
-import io.grpc.ManagedChannel;
-import io.grpc.ManagedChannelBuilder;
-=======
-import java8.util.Lists;
-import java8.util.function.Consumer;
-import java8.util.function.Function;
-import org.threeten.bp.Duration;
->>>>>>> bb17294f
 
 import javax.annotation.Nullable;
 import java.io.File;
@@ -21,24 +12,12 @@
 import java.io.StringReader;
 import java.nio.charset.StandardCharsets;
 import java.nio.file.Files;
-<<<<<<< HEAD
-import java.time.Duration;
-import java.util.ArrayList;
-import java.util.Collections;
-import java.util.HashMap;
-import java.util.Iterator;
-import java.util.List;
-import java.util.Map;
-import java.util.concurrent.ExecutorService;
-import java.util.concurrent.Executors;
-import java.util.concurrent.TimeUnit;
-import java.util.function.Consumer;
-import java.util.function.Function;
-=======
 import java.util.*;
 import java.util.concurrent.ExecutorService;
 import java.util.concurrent.Executors;
->>>>>>> bb17294f
+import java.util.function.Consumer;
+import java.util.function.Function;
+import java.time.Duration;
 
 /**
  * Managed client for use on the Hedera Hashgraph network.
@@ -120,17 +99,13 @@
         network.put("35.204.86.32:50211", new AccountId(12));
 
         var client = Client.forNetwork(network);
-<<<<<<< HEAD
-        client.setMirrorNetwork(List.of("hcs.mainnet.mirrornode.hedera.com:5600"));
-=======
 
         try {
-            client.setMirrorNetwork(Lists.of("hcs.mainnet.mirrornode.hedera.com:5600"));
+            client.setMirrorNetwork(List.of("hcs.mainnet.mirrornode.hedera.com:5600"));
         } catch (InterruptedException e) {
             // This should never occur. The network is empty.
         }
 
->>>>>>> bb17294f
         return client;
     }
 
@@ -148,17 +123,13 @@
         network.put("3.testnet.hedera.com:50211", new AccountId(6));
 
         var client = Client.forNetwork(network);
-<<<<<<< HEAD
-        client.setMirrorNetwork(List.of("hcs.testnet.mirrornode.hedera.com:5600"));
-=======
 
         try {
-            client.setMirrorNetwork(Lists.of("hcs.testnet.mirrornode.hedera.com:5600"));
+            client.setMirrorNetwork(List.of("hcs.testnet.mirrornode.hedera.com:5600"));
         } catch (InterruptedException e) {
             // This should never occur. The network is empty.
         }
 
->>>>>>> bb17294f
         return client;
     }
 
@@ -170,17 +141,13 @@
         network.put("3.previewnet.hedera.com:50211", new AccountId(6));
 
         var client = Client.forNetwork(network);
-<<<<<<< HEAD
-        client.setMirrorNetwork(List.of("hcs.previewnet.mirrornode.hedera.com:5600"));
-=======
 
         try {
-            client.setMirrorNetwork(Lists.of("hcs.previewnet.mirrornode.hedera.com:5600"));
+            client.setMirrorNetwork(List.of("hcs.previewnet.mirrornode.hedera.com:5600"));
         } catch (InterruptedException e) {
             // This should never occur. The network is empty.
         }
 
->>>>>>> bb17294f
         return client;
     }
 
