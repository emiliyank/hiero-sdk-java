--- conflicted
+++ resolved
@@ -78,15 +78,12 @@
         initFromTransactionBody();
     }
 
-<<<<<<< HEAD
+    /**
+     * Extract the start time.
+     *
+     * @return                          the start time
+     */
     @SuppressWarnings("FromTemporalAccessor")
-=======
-    /**
-     * Extract the start time.
-     *
-     * @return                          the start time
-     */
->>>>>>> 5c828036
     public Instant getStartTime() {
         return startTime != null ? startTime : Instant.EPOCH;
     }
