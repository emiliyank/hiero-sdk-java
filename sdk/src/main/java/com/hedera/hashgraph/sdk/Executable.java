--- conflicted
+++ resolved
@@ -101,17 +101,11 @@
 
         var startAt = System.nanoTime();
 
-<<<<<<< HEAD
-        return Java8FutureUtils.createCompletableFuture(GuavaFutureUtils.createValueSource(ClientCalls.futureUnaryCall(call, request))).handle((response, error) -> {            var latency = (double) (System.nanoTime() - startAt) / 1000000000.0;
-            // Exponential back-off for Delayer: 250ms, 500ms, 1s, 2s, 4s, 8s, 16s, ...16s
-            long delay = (long) Math.min(250 * Math.pow(2, attempt - 1), 16000);
-=======
-        return toCompletableFuture(ClientCalls.futureUnaryCall(call, request)).handle((response, error) -> {
+        return Java8FutureUtils.createCompletableFuture(GuavaFutureUtils.createValueSource(ClientCalls.futureUnaryCall(call, request))).handle((response, error) -> {
             var latency = (double) (System.nanoTime() - startAt) / 1000000000.0;
 
             // Exponential back-off for Delayer: 250ms, 500ms, 1s, 2s, 4s, 8s, ... 8s
             long delay = (long) Math.min(250 * Math.pow(2, attempt - 1), 8000);
->>>>>>> 2bf852ad
 
             if (shouldRetryExceptionally(error)) {
                 logger.error("caught error, retrying\nnode={}\nattempt={}\n{}",
