--- conflicted
+++ resolved
@@ -307,26 +307,14 @@
                 .thenCompose((v) -> executeAsync(client, attempt, lastException));
         }
 
-<<<<<<< HEAD
-        return Java8FutureUtils.createCompletableFuture(GuavaFutureUtils.createValueSource(ClientCalls.futureUnaryCall(grpcRequest.getCall(), grpcRequest.getRequest()))).handle((response, error) -> {
-            if (grpcRequest.shouldRetryExceptionally(error)) {
-                // the transaction had a network failure reaching Hedera
-                return executeAsync(client, attempt + 1, error);
-            }
-
-            if (error != null) {
-                // not a network failure, some other weirdness going on; just fail fast
-                return CompletableFuture.<O>failedFuture(error);
-=======
         return grpcRequest.getNode().channelFailedToConnectAsync().thenCompose(connectionFailed -> {
             if (connectionFailed) {
                 var connectionException = grpcRequest.reactToConnectionFailure();
                 return Delayer.delayFor(grpcRequest.getDelay(), client.executor)
                     .thenCompose((v) -> executeAsync(client, attempt + 1, connectionException));
->>>>>>> 5d89897c
-            }
-
-            return toCompletableFuture(ClientCalls.futureUnaryCall(grpcRequest.createCall(), grpcRequest.getRequest())).handle((response, error) -> {
+            }
+
+            return Java8FutureUtils.createCompletableFuture(GuavaFutureUtils.createValueSource(ClientCalls.futureUnaryCall(grpcRequest.createCall(), grpcRequest.getRequest()))).handle((response, error) -> {
                 if (grpcRequest.shouldRetryExceptionally(error)) {
                     // the transaction had a network failure reaching Hedera
                     return executeAsync(client, attempt + 1, error);
