package com.hedera.sdk.common;

import java.io.Serializable;

import org.slf4j.Logger;
import org.slf4j.LoggerFactory;

import com.hederahashgraph.api.proto.java.FileID;

/**
 * The ID for a Hedera File which is made of a shard number, realm number and file number
 */
public class HederaFileID implements Serializable {
	final Logger logger = LoggerFactory.getLogger(HederaFileID.class);
	private static final long serialVersionUID = 1;

	/**
	 * the shard number (nonnegative)
	 */
	public long shardNum = 0;

	/**
	 * the realm number (nonnegative)
	 * note: if set to -1, in future versions it will be automatically assigned by the Hedera network
	 */
	public long realmNum = 0;

	/**
	 * file number a nonnegative number unique within its realm
	 */
	public long fileNum = 0;
	
	/**
	 * Default constructor with default values
	 */
	public HederaFileID() {
<<<<<<< HEAD
	   	
	   	
=======


>>>>>>> 7c44335f
	}

	/**
	 * Constructs a HederaFileID from specified values
	 * @param shardNum the shard number
	 * @param realmNum the realm number
	 * @param fileNum the file number
	 */
	public HederaFileID(long shardNum, long realmNum, long fileNum) {
<<<<<<< HEAD
	   	
		this.shardNum = shardNum;
		this.realmNum = realmNum;
		this.fileNum = fileNum;
	   	
=======

		this.shardNum = shardNum;
		this.realmNum = realmNum;
		this.fileNum = fileNum;

>>>>>>> 7c44335f
	}

	/**
	 * Constructs a HederaFileID from a FileID protobuf
	 * @param fileIDProtobuf the protobuf to generate the HederaFileId from
	 */
	public HederaFileID(FileID fileIDProtobuf) {
<<<<<<< HEAD
	   	
		this.shardNum = fileIDProtobuf.getShardNum();
		this.realmNum = fileIDProtobuf.getRealmNum();
		this.fileNum = fileIDProtobuf.getFileNum();
	   	
=======

		this.shardNum = fileIDProtobuf.getShardNum();
		this.realmNum = fileIDProtobuf.getRealmNum();
		this.fileNum = fileIDProtobuf.getFileNum();

>>>>>>> 7c44335f
	}

	/**
	 * Generates a protobuf FileID object from this object
	 * @return FileID protobuf
	 */
	public FileID getProtobuf() {
<<<<<<< HEAD
	   	
=======

>>>>>>> 7c44335f
		FileID.Builder fileID = FileID.newBuilder();
		
		fileID.setShardNum(this.shardNum);
		if (this.realmNum != -1) {
			// if realmnum is -1, create a new realm
			fileID.setRealmNum(this.realmNum);
		}
		fileID.setFileNum(this.fileNum);
		
<<<<<<< HEAD
	   	
=======

>>>>>>> 7c44335f
		return fileID.build();
	}
}<|MERGE_RESOLUTION|>--- conflicted
+++ resolved
@@ -29,18 +29,13 @@
 	 * file number a nonnegative number unique within its realm
 	 */
 	public long fileNum = 0;
-	
+
 	/**
 	 * Default constructor with default values
 	 */
 	public HederaFileID() {
-<<<<<<< HEAD
-	   	
-	   	
-=======
 
 
->>>>>>> 7c44335f
 	}
 
 	/**
@@ -50,19 +45,11 @@
 	 * @param fileNum the file number
 	 */
 	public HederaFileID(long shardNum, long realmNum, long fileNum) {
-<<<<<<< HEAD
-	   	
-		this.shardNum = shardNum;
-		this.realmNum = realmNum;
-		this.fileNum = fileNum;
-	   	
-=======
 
 		this.shardNum = shardNum;
 		this.realmNum = realmNum;
 		this.fileNum = fileNum;
 
->>>>>>> 7c44335f
 	}
 
 	/**
@@ -70,19 +57,11 @@
 	 * @param fileIDProtobuf the protobuf to generate the HederaFileId from
 	 */
 	public HederaFileID(FileID fileIDProtobuf) {
-<<<<<<< HEAD
-	   	
-		this.shardNum = fileIDProtobuf.getShardNum();
-		this.realmNum = fileIDProtobuf.getRealmNum();
-		this.fileNum = fileIDProtobuf.getFileNum();
-	   	
-=======
 
 		this.shardNum = fileIDProtobuf.getShardNum();
 		this.realmNum = fileIDProtobuf.getRealmNum();
 		this.fileNum = fileIDProtobuf.getFileNum();
 
->>>>>>> 7c44335f
 	}
 
 	/**
@@ -90,25 +69,17 @@
 	 * @return FileID protobuf
 	 */
 	public FileID getProtobuf() {
-<<<<<<< HEAD
-	   	
-=======
 
->>>>>>> 7c44335f
 		FileID.Builder fileID = FileID.newBuilder();
-		
+
 		fileID.setShardNum(this.shardNum);
 		if (this.realmNum != -1) {
 			// if realmnum is -1, create a new realm
 			fileID.setRealmNum(this.realmNum);
 		}
 		fileID.setFileNum(this.fileNum);
-		
-<<<<<<< HEAD
-	   	
-=======
 
->>>>>>> 7c44335f
+
 		return fileID.build();
 	}
 }