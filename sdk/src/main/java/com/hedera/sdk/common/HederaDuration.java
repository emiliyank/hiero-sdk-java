--- conflicted
+++ resolved
@@ -8,8 +8,8 @@
 import com.hederahashgraph.api.proto.java.Duration;
 
 /**
- * The length of a period of time. 
- * This is an identical data structure to the protobuf Duration.proto 
+ * The length of a period of time.
+ * This is an identical data structure to the protobuf Duration.proto
  * (see the comments in https://github.com/google/protobuf/blob/master/src/google/protobuf/duration.proto)
  */
 public class HederaDuration implements Serializable {
@@ -27,32 +27,20 @@
 	public int nanos = 0;
 
 	/**
-	 * Constructor with default values 
+	 * Constructor with default values
 	 */
 	public HederaDuration() {
-<<<<<<< HEAD
-	   	
-	   	
-=======
->>>>>>> 7c44335f
 	}
 
 	/**
 	 * Constructor with specific values
 	 * @param seconds the number of seconds
-	 * @param nanos the number of nanoseconds 
+	 * @param nanos the number of nanoseconds
 	 */
 	public HederaDuration(long seconds, int nanos) {
-<<<<<<< HEAD
-	   	
-		this.seconds = seconds;
-		this.nanos = nanos;
-	   	
-=======
 
 		this.seconds = seconds;
 		this.nanos = nanos;
->>>>>>> 7c44335f
 	}
 
 	/**
@@ -60,16 +48,9 @@
 	 * @param durationProtobuf the protobuf for the duration
 	 */
 	public HederaDuration(Duration durationProtobuf) {
-<<<<<<< HEAD
-	   	
-		this.seconds = durationProtobuf.getSeconds();
-		this.nanos = durationProtobuf.getNanos();
-	   	
-=======
 
 		this.seconds = durationProtobuf.getSeconds();
 		this.nanos = durationProtobuf.getNanos();
->>>>>>> 7c44335f
 	}
 
 	/**
@@ -77,11 +58,7 @@
 	 * @return Duration protobuf object
 	 */
 	public Duration getProtobuf() {
-<<<<<<< HEAD
-	   	
-=======
 
->>>>>>> 7c44335f
 		return Duration.newBuilder().setSeconds(this.seconds)
 			    .setNanos(this.nanos).build();
 	}
