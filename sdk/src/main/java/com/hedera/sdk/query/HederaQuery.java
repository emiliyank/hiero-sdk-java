package com.hedera.sdk.query;
/**
 * This class handles the generation of protobuf for Queries to Hedera Hashgraph
 */
import java.io.Serializable;

import com.hederahashgraph.api.proto.java.ContractCallLocalQuery;
import com.hederahashgraph.api.proto.java.ContractGetBytecodeQuery;
import com.hederahashgraph.api.proto.java.ContractGetInfoQuery;
import com.hederahashgraph.api.proto.java.CryptoGetAccountBalanceQuery;
import com.hederahashgraph.api.proto.java.CryptoGetAccountRecordsQuery;
import com.hederahashgraph.api.proto.java.CryptoGetClaimQuery;
import com.hederahashgraph.api.proto.java.CryptoGetInfoQuery;
import com.hederahashgraph.api.proto.java.CryptoGetStakersQuery;
import com.hederahashgraph.api.proto.java.FileGetContentsQuery;
import com.hederahashgraph.api.proto.java.FileGetInfoQuery;
import com.hederahashgraph.api.proto.java.GetByKeyQuery;
import com.hederahashgraph.api.proto.java.GetBySolidityIDQuery;
import com.hederahashgraph.api.proto.java.Query;
import com.hederahashgraph.api.proto.java.TransactionGetFastRecordQuery;
import com.hederahashgraph.api.proto.java.TransactionGetReceiptQuery;
import com.hederahashgraph.api.proto.java.TransactionGetRecordQuery;

import org.slf4j.Logger;
import org.slf4j.LoggerFactory;

public class HederaQuery implements Serializable {
	final Logger logger = LoggerFactory.getLogger(HederaQuery.class);
	private static final long serialVersionUID = 1;
	
	/* 
	 * list of allowed types of query being handled by the instance of this object
	 */
	public enum QueryType {
		GETBYKEY,
		CONTRACTCALLLOCAL,
		CONTRACTGETINFO,
		CONTRACTGETBYTECODE,
		CONTRACTGETRECORDS,
		CRYPTOGETACCOUNTBALANCE,
		CRYPTOGETACCOUNTRECORDS,
		CRYPTOGETINFO,
		CRYPTOGETCLAIM,
		CRYPTOGETPROXYSTAKERS,
		FILEGETCONTENTS,
		FILEGETINFO,
		GETBYSOLIDITYID,
		TRANSACTIONGETRECEIPT,
		TRANSACTIONGETRECORD,
		TRANSACTIONGETFASTRECORD,
		NOTSET
	}
	/**
	 * Current query type
	 */
	public QueryType queryType = QueryType.NOTSET;
	/**
	 * Generic query data object
	 */
	public Object queryData = null;
	
	/**
	 * Default constructor
	 */
	public HederaQuery() {
<<<<<<< HEAD
		
		
=======


>>>>>>> 7c44335f
	}
	/**
	 * Constructor with query type and data
	 * @param queryType the type of query to run
	 * @param queryData the query data
	 */
	public HederaQuery(QueryType queryType, Object queryData) {
<<<<<<< HEAD
		this.queryType = queryType;
		this.queryData = queryData;
		
=======

		this.queryType = queryType;
		this.queryData = queryData;

>>>>>>> 7c44335f
	}
	/**
	 * Returns a {@link Query} object containing the protobuf data for this query object
	 * @return {@link Query}
	 */
	public Query getProtobuf() {
<<<<<<< HEAD
		
=======

>>>>>>> 7c44335f
		// Generates the protobuf payload for this class
		Query.Builder query = Query.newBuilder();
		switch (this.queryType) {
			case CONTRACTCALLLOCAL:
				query.setContractCallLocal((ContractCallLocalQuery)this.queryData);
				break;
			case CONTRACTGETBYTECODE:
				query.setContractGetBytecode((ContractGetBytecodeQuery)this.queryData);
				break;
			case CONTRACTGETINFO:
				query.setContractGetInfo((ContractGetInfoQuery)this.queryData);
				break;
			case CRYPTOGETACCOUNTBALANCE:
				query.setCryptogetAccountBalance((CryptoGetAccountBalanceQuery)this.queryData);
				break;
			case CRYPTOGETACCOUNTRECORDS:
				query.setCryptoGetAccountRecords((CryptoGetAccountRecordsQuery)this.queryData);
				break;
			case CRYPTOGETCLAIM:
				query.setCryptoGetClaim((CryptoGetClaimQuery)this.queryData);
				break;
			case CRYPTOGETINFO:
				query.setCryptoGetInfo((CryptoGetInfoQuery)this.queryData);
				break;
			case CRYPTOGETPROXYSTAKERS:
				query.setCryptoGetProxyStakers((CryptoGetStakersQuery)this.queryData);
				break;
			case FILEGETCONTENTS:
				query.setFileGetContents((FileGetContentsQuery)this.queryData);
				break;
			case FILEGETINFO:
				query.setFileGetInfo((FileGetInfoQuery)this.queryData);
				break;
			case GETBYKEY:
				query.setGetByKey((GetByKeyQuery)this.queryData);
				break;
			case GETBYSOLIDITYID:
				query.setGetBySolidityID((GetBySolidityIDQuery)this.queryData);
				break;
			case TRANSACTIONGETRECEIPT:
				query.setTransactionGetReceipt((TransactionGetReceiptQuery)this.queryData);
				break;
			case TRANSACTIONGETRECORD:
				query.setTransactionGetRecord((TransactionGetRecordQuery)this.queryData);
				break;
			case TRANSACTIONGETFASTRECORD:
				query.setTransactionGetFastRecord((TransactionGetFastRecordQuery)this.queryData);
				break;
			case NOTSET:
<<<<<<< HEAD
				
	            throw new IllegalArgumentException("Query type not set. Unable to generate data.");			
		}
		
=======

	            throw new IllegalArgumentException("Query type not set. Unable to generate data.");			
		}

>>>>>>> 7c44335f
		
		return query.build();
	}
}<|MERGE_RESOLUTION|>--- conflicted
+++ resolved
@@ -27,8 +27,8 @@
 public class HederaQuery implements Serializable {
 	final Logger logger = LoggerFactory.getLogger(HederaQuery.class);
 	private static final long serialVersionUID = 1;
-	
-	/* 
+
+	/*
 	 * list of allowed types of query being handled by the instance of this object
 	 */
 	public enum QueryType {
@@ -58,18 +58,13 @@
 	 * Generic query data object
 	 */
 	public Object queryData = null;
-	
+
 	/**
 	 * Default constructor
 	 */
 	public HederaQuery() {
-<<<<<<< HEAD
-		
-		
-=======
 
 
->>>>>>> 7c44335f
 	}
 	/**
 	 * Constructor with query type and data
@@ -77,27 +72,17 @@
 	 * @param queryData the query data
 	 */
 	public HederaQuery(QueryType queryType, Object queryData) {
-<<<<<<< HEAD
-		this.queryType = queryType;
-		this.queryData = queryData;
-		
-=======
 
 		this.queryType = queryType;
 		this.queryData = queryData;
 
->>>>>>> 7c44335f
 	}
 	/**
 	 * Returns a {@link Query} object containing the protobuf data for this query object
 	 * @return {@link Query}
 	 */
 	public Query getProtobuf() {
-<<<<<<< HEAD
-		
-=======
 
->>>>>>> 7c44335f
 		// Generates the protobuf payload for this class
 		Query.Builder query = Query.newBuilder();
 		switch (this.queryType) {
@@ -147,18 +132,11 @@
 				query.setTransactionGetFastRecord((TransactionGetFastRecordQuery)this.queryData);
 				break;
 			case NOTSET:
-<<<<<<< HEAD
-				
-	            throw new IllegalArgumentException("Query type not set. Unable to generate data.");			
-		}
-		
-=======
 
-	            throw new IllegalArgumentException("Query type not set. Unable to generate data.");			
+	            throw new IllegalArgumentException("Query type not set. Unable to generate data.");
 		}
 
->>>>>>> 7c44335f
-		
+
 		return query.build();
 	}
 }