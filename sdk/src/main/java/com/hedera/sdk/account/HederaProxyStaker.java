--- conflicted
+++ resolved
@@ -47,10 +47,6 @@
 		this.realmNum = realmNum;
 		this.accountNum = accountNum;
 		this.amount = amount;
-<<<<<<< HEAD
-		
-=======
->>>>>>> 7c44335f
 	}
 
 	/**
@@ -66,27 +62,19 @@
 
 	/**
 	 * Generate a {@link ProxyStaker} protobuf stream for this object
-	 * @return {@link ProxyStaker} 
+	 * @return {@link ProxyStaker}
 	 */
 	public ProxyStaker getProtobuf() {
-<<<<<<< HEAD
-		
-=======
->>>>>>> 7c44335f
 	   	ProxyStaker.Builder accountAmount = ProxyStaker.newBuilder();
 		AccountID.Builder accountID = AccountID.newBuilder();
-		
+
 		accountID.setAccountNum(this.accountNum);
 		accountID.setRealmNum(this.realmNum);
 		accountID.setShardNum(this.shardNum);
-		
+
 		accountAmount.setAccountID(accountID);
 		accountAmount.setAmount(this.amount);
-<<<<<<< HEAD
-	   	
-=======
 
->>>>>>> 7c44335f
 		return accountAmount.build();
 	}
 }