--- conflicted
+++ resolved
@@ -28,18 +28,9 @@
 
     @Test
     void valueOfMapsNewFunctions() {
-<<<<<<< HEAD
-        assertThat(RequestType.valueOf(HederaFunctionality.AtomicBatch))
-                .isEqualTo(RequestType.ATOMIC_BATCH);
-        assertThat(RequestType.valueOf(HederaFunctionality.LambdaSStore))
-                .isEqualTo(RequestType.LAMBDA_S_STORE);
-        assertThat(RequestType.valueOf(HederaFunctionality.HookDispatch))
-                .isEqualTo(RequestType.HOOK_DISPATCH);
-=======
         assertThat(RequestType.valueOf(HederaFunctionality.AtomicBatch)).isEqualTo(RequestType.ATOMIC_BATCH);
         assertThat(RequestType.valueOf(HederaFunctionality.LambdaSStore)).isEqualTo(RequestType.LAMBDA_S_STORE);
         assertThat(RequestType.valueOf(HederaFunctionality.HookDispatch)).isEqualTo(RequestType.HOOK_DISPATCH);
->>>>>>> b24c7f5a
     }
 
     @Test
@@ -52,15 +43,9 @@
     @Test
     void roundTripNewEntries() {
         var pairs = new Object[][] {
-<<<<<<< HEAD
-            { HederaFunctionality.AtomicBatch, RequestType.ATOMIC_BATCH },
-            { HederaFunctionality.LambdaSStore, RequestType.LAMBDA_S_STORE },
-            { HederaFunctionality.HookDispatch, RequestType.HOOK_DISPATCH },
-=======
             {HederaFunctionality.AtomicBatch, RequestType.ATOMIC_BATCH},
             {HederaFunctionality.LambdaSStore, RequestType.LAMBDA_S_STORE},
             {HederaFunctionality.HookDispatch, RequestType.HOOK_DISPATCH},
->>>>>>> b24c7f5a
         };
 
         for (var pair : pairs) {
