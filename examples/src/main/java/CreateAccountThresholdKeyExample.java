--- conflicted
+++ resolved
@@ -56,17 +56,13 @@
             .execute(client);
 
         // This will wait for the receipt to become available
-<<<<<<< HEAD
-        TransactionReceipt receipt = txId.getReceipt(client);
-=======
-        TransactionReceipt receipt = transactionResponse.transactionId.getReceipt(client);
->>>>>>> 3605b039
+        TransactionReceipt receipt = transactionResponse.getReceipt(client);
 
         AccountId newAccountId = Objects.requireNonNull(receipt.accountId);
 
         System.out.println("account = " + newAccountId);
 
-        TransactionResponse transferTransactionId = new CryptoTransferTransaction()
+        TransactionResponse transferTransactionResponse = new CryptoTransferTransaction()
             .addSender(newAccountId, new Hbar(10))
             .addRecipient(new AccountId(3), new Hbar(10))
             // To manually sign, you must explicitly build the Transaction
@@ -78,11 +74,7 @@
 
 
         // (important!) wait for the transfer to go to consensus
-<<<<<<< HEAD
-        tsfrTxnId.getReceipt(client);
-=======
-        transferTransactionId.transactionId.getReceipt(client);
->>>>>>> 3605b039
+        transferTransactionResponse.getReceipt(client);
 
         Hbar balanceAfter = new AccountBalanceQuery()
             .setAccountId(newAccountId)
