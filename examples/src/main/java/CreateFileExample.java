import java.nio.charset.StandardCharsets;
import java.util.Objects;
import java.util.concurrent.TimeoutException;

import com.hedera.hashgraph.sdk.AccountId;
import com.hedera.hashgraph.sdk.Client;
import com.hedera.hashgraph.sdk.FileCreateTransaction;
import com.hedera.hashgraph.sdk.FileId;
import com.hedera.hashgraph.sdk.Hbar;
import com.hedera.hashgraph.sdk.HederaPreCheckStatusException;
import com.hedera.hashgraph.sdk.HederaReceiptStatusException;
import com.hedera.hashgraph.sdk.PrivateKey;
import com.hedera.hashgraph.sdk.TransactionReceipt;

import com.hedera.hashgraph.sdk.TransactionResponse;
import io.github.cdimascio.dotenv.Dotenv;

public final class CreateFileExample {

    // see `.env.sample` in the repository root for how to specify these values
    // or set environment variables with the same names
    private static final AccountId OPERATOR_ID = AccountId.fromString(Objects.requireNonNull(Dotenv.load().get("OPERATOR_ID")));
    private static final PrivateKey OPERATOR_KEY = PrivateKey.fromString(Objects.requireNonNull(Dotenv.load().get("OPERATOR_KEY")));

    private CreateFileExample() { }

    public static void main(String[] args) throws TimeoutException, HederaPreCheckStatusException, HederaReceiptStatusException {
        // `Client.forMainnet()` is provided for connecting to Hedera mainnet
        Client client = Client.forTestnet();

        // Defaults the operator account ID and key such that all generated transactions will be paid for
        // by this account and be signed by this key
        client.setOperator(OPERATOR_ID, OPERATOR_KEY);

        // The file is required to be a byte array,
        // you can easily use the bytes of a file instead.
        byte[] fileContents = "Hedera hashgraph is great!".getBytes(StandardCharsets.UTF_8);

        TransactionResponse transactionResponse = new FileCreateTransaction()
            // Use the same key as the operator to "own" this file
            .setKeys(OPERATOR_KEY.getPublicKey())
            .setContents(fileContents)
            // The default max fee of 1 HBAR is not enough to make a file ( starts around 1.1 HBAR )
            .setMaxTransactionFee(new Hbar(2)) // 2 HBAR
            .execute(client);


<<<<<<< HEAD
        TransactionReceipt receipt = txId.getReceipt(client);
=======
        TransactionReceipt receipt = transactionResponse.transactionId.getReceipt(client);
>>>>>>> 3605b039
        FileId newFileId = receipt.fileId;

        System.out.println("file: " + newFileId);
    }
}<|MERGE_RESOLUTION|>--- conflicted
+++ resolved
@@ -44,12 +44,7 @@
             .setMaxTransactionFee(new Hbar(2)) // 2 HBAR
             .execute(client);
 
-
-<<<<<<< HEAD
-        TransactionReceipt receipt = txId.getReceipt(client);
-=======
-        TransactionReceipt receipt = transactionResponse.transactionId.getReceipt(client);
->>>>>>> 3605b039
+        TransactionReceipt receipt = transactionResponse.getReceipt(client);
         FileId newFileId = receipt.fileId;
 
         System.out.println("file: " + newFileId);
