package com.hedera.sdk.examples;

import com.hedera.sdk.AccountId;
import com.hedera.sdk.Client;
import com.hedera.sdk.TransactionReceiptQuery;
import com.hedera.sdk.TransactionId;
import com.hedera.sdk.account.AccountCreateTransaction;
import com.hedera.sdk.crypto.ed25519.Ed25519PrivateKey;
import io.github.cdimascio.dotenv.Dotenv;

<<<<<<< HEAD
// Ignore duplicate warnings since many examples will look similar
=======
>>>>>>> affc97e9
@SuppressWarnings("Duplicates")
public final class CreateAccount {
    public static void main(String[] args) throws InterruptedException {
        var env = Dotenv.load();

        var operatorKey = Ed25519PrivateKey.fromString(env.get("OPERATOR_SECRET"));
        var newKey = Ed25519PrivateKey.generate();

        var client = new Client(env.get("NETWORK"));

        var txId = new TransactionId(new AccountId(2));
        var tx = new AccountCreateTransaction().setTransactionId(txId)
            .setNodeAccount(new AccountId(3))
            .setKey(newKey.getPublicKey())
            // default (from transaction id): .setShardId(0)
            // default (from transaction id): .setRealmId(0)
            // default: .setAutoRenewPeriod(Duration.ofSeconds(2_592_000))
            // default: .setSendRecordThreshold(Long.MAX_VALUE)
            // default: .setReceiveRecordThreshold(Long.MAX_VALUE)
            // default: .setReceiverSignatureRequired(false)
            // default: .setInitialBalance(0)
            .sign(operatorKey);

        var res = tx.execute(client);

        System.out.println("transaction: " + res.toString());

        // Sleep for 4 seconds
        // TODO: We should make the query here retry internally if its "not ready" or "busy"
        Thread.sleep(4000);

        var query = new TransactionReceiptQuery().setTransaction(txId);

        var receipt = query.execute(client);
        var receiptStatus = receipt.getReceipt()
            .getStatus();

        System.out.println("status: " + receiptStatus.toString());

        var newAccountId = receipt.getReceipt()
            .getAccountID();

        System.out.println("new account num: " + newAccountId.getAccountNum());
    }
}<|MERGE_RESOLUTION|>--- conflicted
+++ resolved
@@ -8,10 +8,6 @@
 import com.hedera.sdk.crypto.ed25519.Ed25519PrivateKey;
 import io.github.cdimascio.dotenv.Dotenv;
 
-<<<<<<< HEAD
-// Ignore duplicate warnings since many examples will look similar
-=======
->>>>>>> affc97e9
 @SuppressWarnings("Duplicates")
 public final class CreateAccount {
     public static void main(String[] args) throws InterruptedException {
