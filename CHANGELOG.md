# Changelog

All notable changes to this project will be documented in this file.

The format is based on [Keep a Changelog](https://keepachangelog.com/en/1.0.0/),
and this project adheres to [Semantic Versioning](https://semver.org/spec/v2.0.0.html).

<<<<<<< HEAD
## Unreleased

### Fixed

 * Checksums.  As a consequence, all previously generated checksums for `testnet` or `previewnet` will now be
   regarded as incorrect.  Please generate new checksums for testnet and previewnet where necessary.
=======
## v2.10.0-beta.1

### Added

 * `ContractCreateFlow` to simplify contract creation.
 * `PrivateKey.isED25519()`
 * `PrivateKey.isECDSA()`
 * `PrivateKeyED25519.isED25519()`
 * `PrivateKeyED25519.isECDSA()`
 * `PrivateKeyECDSA.isED25519()`
 * `PrivateKeyECDSA.isECDSA()`
 * `PublicKey.isED25519()`
 * `PublicKey.isECDSA()`
 * `PublicKeyED25519.isED25519()`
 * `PublicKeyED25519.isECDSA()`
 * `PublicKeyECDSA.isED25519()`
 * `PublicKeyECDSA.isECDSA()`

## Fixed

 * Regenerated AccountIDTest.snap
 * `AccountAllowance[Adjust|Approve]Transaction.add*AllowanceWithOwner()`
 * `AddressBookQuery`

### Deprecated

* `AccountUpdateTransaction.[set|get]AliasKey()` with no replacement.
>>>>>>> c6fe811f

## v2.9.0

### Added

 * `owner` field to `*Allowance` classes.
 * `Executable.[set|get]GrpcDeadline()`

### Fixed

 * `AccountAllowanceAdjustTransaction` now deserializes correctly with `Transaction.fromBytes()`

## v2.9.0-beta.1

### Added

 * `owner` field to `*Allowance` classes.
 * `Executable.[set|get]GrpcDeadline()`

### Fixed

 * `AccountAllowanceAdjustTransaction` now deserializes correctly with `Transaction.fromBytes()`

## v2.8.0

### Added

 * CREATE2 Solidity addresses can now be represented by a `ContractId` with `evmAddress` set.
 * `ContractId.fromEvmAddress()`
 * `ContractFunctionResult.stateChanges`
 * `ContractFunctionResult.evmAddress`
 * `ContractStateChange`
 * `StorageChange`
 * New response codes.
 * `ChunkedTransaction.[set|get]ChunkSize()`, and changed default chunk size for `FileAppendTransaction` to 2048.

### Fixed

 * `TransactionId.setRegenerateTransactionId()`
 * `Transaction.execute(client, timeout)`

### Deprecated

* `ContractId.fromSolidityAddress()`, use `ContractId.fromEvmAddress()` instead.

## v2.8.0-beta.1

### Added

 * CREATE2 Solidity addresses can now be represented by a `ContractId` with `evmAddress` set.
 * `ContractId.fromEvmAddress()`
 * `ContractFunctionResult.stateChanges`
 * `ContractFunctionResult.evmAddress`
 * `ContractStateChange`
 * `StorageChange`
 * New response codes.
 * `ChunkedTransaction.[set|get]ChunkSize()`, and changed default chunk size for `FileAppendTransaction` to 2048.
 * `AccountAllowance[Adjust|Approve]Transaction`
 * `AccountInfo.[hbar|token|tokenNft]Allowances`
 * `[Hbar|Token|TokenNft]Allowance`
 * `[Hbar|Token|TokenNft]Allowance`
 * `TransferTransaction.set[Hbar|Token|TokenNft]TransferApproval()`

### Fixed

 * `TransactionId.setRegenerateTransactionId()`
 * `Transaction.execute(client, timeout)`

### Deprecated

* `ContractId.fromSolidityAddress()`, use `ContractId.fromEvmAddress()` instead.

## v2.7.0

### Added

 * Support for regenerating transaction IDs on demand if a request
   responsed with `TRANSACITON_EXPIRED`

## v2.7.0-beta.1

### Added

 * Support for regenerating transaction IDs on demand if a request
   responds with `TRANSACTION_EXPIRED`

## v2.6.0

### Added

 * `LedgerId`
 * `Client.[set|get]LedgerId()`
 * `TransferTransaction.addTokenTransferWithDecimals()`, `TransferTransaction.getTokenIdDecimals()`.
 * `ledgerId` fields in `AccountInfo`, `ContractInfo`, `FileInfo`, `ScheduleInfo`, `TokenInfo`, `TokenNftInfo`, and `TopicInfo`
 * `UNEXPECTED_TOKEN_DECIMALS` response code.
 * `PublicKey.verifyTransaction()` should use the correct protobuf field per key type
 * `AccountId.aliasKey`, including `AccountId.[to|from]String()` support.
 * `[PublicKey|PrivateKey].toAccountId()`.
 * `aliasKey` fields in `TransactionRecord` and `AccountInfo`.
 * `nonce` field in `TransactionId`, including `TransactionId.[set|get]Nonce()`
 * `children` fields in `TransactionRecord` and `TransactionReceipt`
 * `duplicates` field in `TransactionReceipt`
 * `[TransactionReceiptQuery|TransactionRecordQuery].[set|get]IncludeChildren()`
 * `TransactionReceiptQuery.[set|get]IncludeDuplicates()`
 * New response codes.
 * Support for ECDSA SecP256K1 keys.
 * `PrivateKey.generate[ED25519|ECDSA]()`
 * `[Private|Public]Key.from[Bytes|String][DER|ED25519|ECDSA]()`
 * `[Private|Public]Key.to[Bytes|String][Raw|DER]()`
 * `DelegateContractId` to easily distingish between having a `ContractId` and `DelegateContractId` for a key

### Deprecated

 * `NetworkName`, `Client.[set|get]NetworkName()`, user `LedgerId` and `Client.[set|get]LedgerId()` instead.
 * `PrivateKey.generate()`, use `PrivateKey.generate[ED25519|ECDSA]()` instead.

## v2.6.0-beta.3

### Added

 * `LedgerId`
 * `Client.[set|get]LedgerId()`
 * `TransferTransaction.addTokenTransferWithDecimals()`, `TransferTransaction.getTokenIdDecimals()`.
 * `ledgerId` fields in `AccountInfo`, `ContractInfo`, `FileInfo`, `ScheduleInfo`, `TokenInfo`, `TokenNftInfo`, and `TopicInfo`
 * `UNEXPECTED_TOKEN_DECIMALS` response code.

### Deprecated

 * `NetworkName`, `Client.[set|get]NetworkName()`, user `LedgerId` and `Client.[set|get]LedgerId()` instead.

## v2.6.0-beta.2

### Fixed

 * `PublicKey.verifyTransaction()` should use the correct protobuf field per key type

## v2.6.0-beta.1

### Added

 * `AccountId.aliasKey`, including `AccountId.[to|from]String()` support.
 * `[PublicKey|PrivateKey].toAccountId()`.
 * `aliasKey` fields in `TransactionRecord` and `AccountInfo`.
 * `nonce` field in `TransactionId`, including `TransactionId.[set|get]Nonce()`
 * `children` fields in `TransactionRecord` and `TransactionReceipt`
 * `duplicates` field in `TransactionReceipt`
 * `[TransactionReceiptQuery|TransactionRecordQuery].[set|get]IncludeChildren()`
 * `TransactionReceiptQuery.[set|get]IncludeDuplicates()`
 * New response codes.
 * Support for ECDSA SecP256K1 keys.
 * `PrivateKey.generate[ED25519|ECDSA]()`
 * `[Private|Public]Key.from[Bytes|String][DER|ED25519|ECDSA]()`
 * `[Private|Public]Key.to[Bytes|String][Raw|DER]()`

### Deprecated

 * `PrivateKey.generate()`, use `PrivateKey.generate[ED25519|ECDSA]()` instead.

## v2.5.0

### Added

 * Support for adding multiple addresses for the same node to the network.
 * `*Id` objects are now comparable.
 * Adds `createdContractIds` to `ContractFunctionResult`
 * Makes `AccountBalance.[to|from]Bytes()` public.
 * New smart contract response codes

## v2.5.0-beta.1

### Added

 * New smart contract response codes

## v2.4.0

### Fixed

 * Implement gRPC connecting timeouts to prevent `TRANSACTION_EXPIRED` from occurring due to
   nodes not responding
 * `ManagedNodeAddress` will no longer used named regex groups

### Deprecated

 * Deprecated `ContractCallQuery.[set|get]MaxResultSize()` with no replacement.
 * Deprecated `ContractUpdateTransaction.[set|get]BytecodeFileId()` with no replacement.


## v2.4.0-beta.1

### Deprecated

 * Deprecated `ContractCallQuery.[set|get]MaxResultSize()` with no replacement.
 * Deprecated `ContractUpdateTransaction.[set|get]BytecodeFileId()` with no replacement.

## v2.3.0

### Added

 * Support for toggling TLS for both mirror network and services network

## v2.2.0

### Added

 * `FreezeType`
 * `FreezeTransaction.[get|set]FreezeType()`
 * `FreezeTransaction.[get|set]FileId()`
 * `FreezeTransaction.[get|set]FileHash()`

### Deprecated

 * `FreezeTransaction.[get|set]UpdateFileId()`, use `.[get|set]FileId()` instead.
 * `FreezeTransaction.[get|set]UpdateFileHash()`, use `.[get|set]FileHash()` instead.

## v2.2.0-beta.2

### Fixed

 * Make `TokenPauseTransaction` and `TokenUnpauseTransaction` constructors public

## v2.2.0-beta.1

### Added

 * `TokenPauseTransaction`
 * `TokenUnpauseTransaction`
 * `TokenPauseStatus`
 * `pauseKey` field in `TokenUpdateTransaction` and `TokenCreateTransaction`
 * `pauseKey` and `pauseStatus` fields in `TokenInfo` (`TokenInfoQuery`)

### Fixed

 * Added keep alive timeout of 10 seconds to all gRPC connections

### Added

* `Client.setTransportSecurity()` - Enable/Disable TLS for any node

### Changed

 * Updated `*.[execute|getReceipt|getRecord]()` methods to not use the asynchronous version underneath

### Fixed

 * `Transaction[Receipt|Record]Query` will no longer error when `TransactionReceipt.status` is not `SUCCESS`. Only `*.get[Receipt|Record]()` should error when `TransactionReceipt.status` is not `SUCCESS`.

## v2.1.0

### Added

 * `NftId.[to|from]string()` now uses format `1.2.3/4` instead of `1.2.3@4`
 * `TokenNftInfoQuery.setNftId()`
 * Support for automatic token associations
    * `TransactionRecord.automaticTokenAssociations`
    * `AccountInfo.maxAutomaticTokenAssociations`
    * `AccountCreateTransaction.maxAutomaticTokenAssociations`
    * `AccountUpdateTransaction.maxAutomaticTokenAssociations`
    * `TokenRelationship.automaticAssociation`
    * `TokenAssociation`
 * `networkName` as a supported config file options

## v2.1.0-beta.1

### Added

 * `NftId.[to|from]string()` now uses format `1.2.3/4` instead of `1.2.3@4`
 * `TokenNftInfoQuery.setNftId()`
 * Support for automatic token associations
    * `TransactionRecord.automaticTokenAssociations`
    * `AccountInfo.maxAutomaticTokenAssociations`
    * `AccountCreateTransaction.maxAutomaticTokenAssociations`
    * `AccountUpdateTransaction.maxAutomaticTokenAssociations`
    * `TokenRelationship.automaticAssociation`
    * `TokenAssociation`

## v2.0.14

### Deprecated

 * `TokenNftInfoQuery.byNftId()` - Use `TokenNftInfoQuery.setNftId()` instead
 * `TokenNftInfoQuery.byAccountId()` with no replacement
 * `TokenNftInfoQuery.byTokenId()` with no replacement
 * `TokenNftInfoQuery.[set|get]Start()` with no replacement
 * `TokenNftInfoQuery.[set|get]End()` with no replacement
 * `Client.networkName` can now be specified via config file

### v2.0.13

### Added

 * `Account[Create|Update]Transaction.[get|set]MaxAutomaticTokenAssociations`
 * `TokenAssociation` and `TransactionRecord.automaticTokenAssociations`
 * `AccountInfo.maxAutomaticTokenAssociations`
 * `TokenRelationship.automaticAssociation`
 * `TokenNftInfoQuery.setNftId()`
 * New status codes

### Deprecated

 * `TokenNftInfoQuery.[by|get]AccountId()` with no replacement
 * `TokenNftInfoQuery.[by|get]TokenId()` with no replacement
 * `TokenNftInfoQuery.[set|get]Start()` with no replacement
 * `TokenNftInfoQuery.[set|get]End()` with no replacement
 * `TokenNftInfoQuery.byNftId()` use `.setNftId()` instead

### Fixed

 * TLS connector failing when the networks address book did not have cert hashes


## v2.0.12

### Added

 * Support for TLS connections with Hedera Services nodes when network addresses end in `50212` or `443`
 * Added `FeeAssessmentMethod`.
 * Added `[get|set]AssessmentMethod()` to `CustomFractionalFee`
 * Added `CustomRoyaltyFee`
 * Added `payerAccountIdList` to `AssessedCustomFee`
 * Added fields to `FreezeTransaction`
 * Added `[min|max]Backoff` to `Client` and `Executable`

### Fixed

 * Bugs in [to|from]Bytes() in `TopicUpdateTransaction` and `TokenUpdateTransaction`

### Deprecated

 * Deprecated `Client.setMax[TransactionFee|QueryPayment]()`, added `Client.setDefaultMax[TransactionFee|QueryPayment]()` and `Client.getDefaultMax[TransactionFee|QueryPayment]()`

## v2.0.11

### Added

 * `ChunkedTransaction.getAllSignatures()`

### Fixed

 * `Transaction.getSignatures()` incorrectly building signature list
 * `TopicMessageQuery` pending messages being discarded on retry
 * `ChunkedTransaction.getAllTransactionHashesPerNode()` incorrectly building signature map
 * `ScheduleInfo.getScheduledTransaction()` still not setting max fee appropriately

### Changed

 * `*.setSerials()` will now clone list passed in to prevent changes

## v2.0.10

### Added

 * `Client.getRequestTimeout()`
 * `Client.pingAsync()` and `Client.pingAllAsync()` useful for validating all nodes within the
   network before executing any real request
 * `Client.[set|get]MaxAttempts()` default max attempts for all transactions
 * `Client.[set|get]MaxNodeAttempts()` set max attempts to retry a node which returns bad gRPC status
   such as `UNAVAILBLE`
 * `Client.[set|get]NodeWaitTime()` change the default delay before attempting a node again which has
   returned a bad gRPC status
 * `Client.setAutoValidateChecksums()` set whether checksums on ids will be automatically validated upon attempting to execute a transaction or query.  Disabled by default.  Check status with `Client.isAutoValidateChecksumsEnabled()`
 * `*Id.toString()` no longer stringifies with checksums.  Use `*Id.getChecksum()` to get the checksum that was parsed, or use `*Id.toStringWithChecksum(client)` to stringify with the correct checksum for that ID on the client's network.
 * `*Id.validateChecksum()` to validate a checksum.  Throws new `BadEntityIdException`
 * `Client.[set|get]NetworkName()` declare which network this client is connected to, for purposes of checksum validation.
 * `CustomFixedFee.[set|get]HbarAmount()` makes this fixed fee an Hbar fee of the specified amount
 * `CustomFixedFee.setDenominatingTokenToSameToken()` this fixed fee will be charged in the same token.

### Deprecated

 * `*Id.validate()` use `*Id.validateChecksum()` instead

### Fixed

 * `ScheduleInfo.getTransaction()` incorrectly setting max transaction fee to 2 Hbars

## v2.0.9

### Fixed

 * `PrivateKey.legacyDerive()` should behave the same as other SDKs

### Removed

 * `*.addCustomFee()` use `*.setCustomFees()` instead

## v2.0.9-beta.2

### Fixed

 * `TokenUpdateTransaction.clearAutoRenewAccountId()`
 * Scheduled `TransferTransaction`

## v2.0.9-beta.1

### Added

 * Support for NFTS
    * Creating NFT tokens
    * Minting NFTs
    * Burning NFTs
    * Transfering NFTs
    * Wiping NFTs
    * Query NFT information
 * Support for Custom Fees on tokens:
    * Setting custom fees on a token
    * Updating custom fees on an existing token

## v2.0.8

### Added

 * Sign on demand functionality which should improve performance slightly

### Fixed

 * `AccountBalance.tokenDecimals` incorrectly using `Long` as the key in the map instead of
   `TokenId`. Since this was a major bug making `tokenDecimals` completely unusable, the change
   has been made directly on `tokenDecimals` instead of deprecating and adding another field.

## v2.0.7

### Added

 * Support for entity ID checksums which are validated whenever a request begins execution.
   This includes the IDs within the request, the account ID within the transaction ID, and
   query responses will contain entity IDs with a checksum for the network the query was executed on.
 * Node validation before execution
 * Null checks for most parameters to catch stray `NullPointerException`'s

### Fixed

 * `RequestType` missing `UNCHECKED_SUBMIT` for `toString()` and `valueOf()` methods.
 * `FeeSchedules` incorrectly serializing nulls causing `NullPointerException`

## v2.0.6

### Added

-   Add `FeeSchedule` type to allow a structured parse of file `0.0.111`

-   Support for setting `maxBackoff`, `maxAttempts`, `retryHandler`, and `completionHandler` in `TopicMessageQuery`

-   Default logging behavior to `TopicMessageQuery` if an error handler or completion handler was not set

-   (Internal) CI is run significantly more often, and against previewnet and the master branch of hedera-services.

-   Expose `tokenDecimals` from `AccountBalance`

### Fixed

-   `TopicMessageQuery` retry handling; this should retry on more gRPC errors

-   `TopicMessageQuery` max retry timeout; before this would could wait up to 4m with no feedback

-   `Client` should be more thread safe

## v2.0.5

### Added

-   Support `memo` for Tokens, Accounts, and Files.

### Fixed

-   Scheduled transaction support: `ScheduleCreateTransaction`, `ScheduleDeleteTransaction`, and `ScheduleSignTransaction`
-   HMAC Calculation Does Not Include IV [NCC-E001154-010]
-   Non-Constant Time Lookup of Mnemonic Words [NCC-E001154-009]
-   Decreased `CHUNK_SIZE` 4096->1024 and increased default max chunks 10->20
-   Remove use of `computeIfAbsent` and `putIfAbsent` from JDK7 builds

### Deprecated

-   `new TransactionId(AccountId, Instant)` - Use `TransactionId.withValidStart()` instead.

## v2.0.5-beta.9

### Fixed

-   `TransferTransaction.addTokenTransfer()` was correctly adding tokens
-   HMAC Calculation Does Not Include IV [NCC-E001154-010]
-   Non-Constant Time Lookup of Mnemonic Words [NCC-E001154-009]
-   Decreased `CHUNK_SIZE` 4096->1024 and increased default max chunks 10->20
-   Renamed `ScheduleInfo.getTransaction()` -> `ScheduleInfo.getScheduledTransaction()`

## v2.0.5-beta.8

### Fixed

-   Remove use of `computeIfAbsent` and `putIfAbsent` from JDK7 builds

## v2.0.5-beta.7

### Fixed

-   Scheduled transactions should use new HAPI protobufs
-   `ReceiptPrecheckException` should be thrown when the erroring status was in the `TransactionReceipt`
-   Removed `nonce` from `TransactionId`
-   `Transaction[Receipt|Record]Query` should not error for status `IDENTICAL_SCHEDULE_ALREADY_CREATED`
    because the other fields on the receipt are present with that status.
-   `ScheduleMultiSigExample` should use updated scheduled transaction API

### Removed

-   `ScheduleCreateTransaction.addScheduledSignature()`
-   `ScheduleCreateTransaction.getScheduledSignatures()`
-   `ScheduleSignTransaction.addScheduledSignature()`
-   `ScheduleSignTransaction.getScheduledSignatures()`

## v2.0.5-beta.6

### Added

-   Support for old `proto.Transaction` raw bytes in `Transaction.fromBytes()`

## v2.0.5-beta.5

### Added

-   `TransactionRecord.scheduleRef` - Reference to the scheduled transaction
-   `TransactionReceipt.scheduledTransactionId`
-   `ScheduleInfo.scheduledTransactionId`
-   Feature to copy `TransactionId` of a transaction being scheduled
    to the parent `ScheduleCreateTransaction` if one is set.

### Fixed

-   `TransactionId.toBytes()` should support `nonce` if set
-   `TransactionId.fromBytes()` should support `nonce` if set

## v2.0.5-beta.4

### Added

-   Support `memo` for Tokens, Accounts, and Files.
-   `TransactionId.fromString()` should support nonce and scheduled.

## v2.0.5-beta.3

### Changed

-   `TransactionId.toString()` will append `?scheduled` for scheduled transaction IDs, and
    transaction IDs created from nonce will print in hex.

### Added

-   Support for scheduled and nonce in `TransactionId`
    -   `TransactionId.withNonce()` - Supports creating transaction ID with random bytes.
    -   `TransactionId.[set|get]Scheduled()` - Supports scheduled transaction IDs.
-   `TransactionId.withValidStart()`

### Fixed

-   `ScheduleCreateTransaction.setTransaction()` and `Transaction.schedule()` not correctly setting
    existing signatures.

### Deprecated

-   `new TransactionId(AccountId, Instant)` - Use `TransactionId.withValidStart()` instead.

## v2.0.5-beta.2

### Fixed

-   `Schedule[Create|Sign]Transaction.addScheduleSignature()` didn't save added signatures correctly.

## v2.0.5-beta.1

### Added

-   Support for scheduled transactions.
    -   `ScheduleCreateTransaction` - Create a new scheduled transaction
    -   `ScheduleSignTransaction` - Sign an existing scheduled transaction on the network
    -   `ScheduleDeleteTransaction` - Delete a scheduled transaction
    -   `ScheduleInfoQuery` - Query the info including `bodyBytes` of a scheduled transaction
    -   `ScheduleId`

## v2.0.2

### Changes

-   Implement `Client.forName()` to support construction of client from network name.
-   Implement `PrivateKey.verifyTransaction()` to allow a user to verify a transaction was signed with a partiular key.
-   Rename `HederaPreCheckStatusException` to `PrecheckStatusException` and deprecate `HederaPreCheckStatusException`
-   Rename `HederaReceipStatusException` to `ReceipStatusException` and deprecate `HederaReceipStatusException`

## v2.0.1

### Bug Fixes

#### `TokenCreateTransaction`

-   `long getAutoRenewPeriod()` -> `Duration getAutoRenewPeriod()`
-   `setAutoRenewPeriod(long)` -> `setAutoRenewPeriod(Duration)`
-   `long getExpirationTime()` -> `Instant getExpirationTime()`
-   `setExpirationTime(long)` -> `setExpirationTime(Instant)`

#### `TokenUpdateTransaction`

-   `long getAutoRenewPeriod()` -> `Duration getAutoRenewPeriod()`
-   `setAutoRenewPeriod(long)` -> `setAutoRenewPeriod(Duration)`
-   `long getExpirationTime()` -> `Instant getExpirationTime()`
-   `setExpirationTime(long)` -> `setExpirationTime(Instant)`

#### `TokenInfo`

-   `AccountId treasury()` -> `AccountId treasuryAccountId()`
-   `long autoRenewPeriod()` -> `Duration autoRenewPeriod()`
-   `long expirationTime()` -> `Instant expirationTime()`

## v2.0.0

### General changes

-   No longer support the use of `long` for `Hbar` parameters. Meaning you can no longer do
    `AccountCreateTransaction().setInitialBalance(5)` and instead **must**
    `AccountCreateTransaction().setInitialBalance(new Hbar(5))`. This of course applies to more than just
    `setInitialBalance()`.
-   Any method that used to require a `PublicKey` will now require `Key`.
    -   `AccountCreateTransaction.setKey(PublicKey)` is now `AccountCreateTransaction.setKey(Key)` as an example.
-   All `Id` types (`Account`, `File`, `Contract`, `Topic`, and `TransactionId`)
    -   Support `fromBytes()` and `toBytes()`
    -   No longer have the `toProto()` method.
-   The use of `Duration` in the SDK will be either `java.time.Duration` or `org.threeten.bp.Duration` depending
    on which JDK and platform you're developing on.
-   The use of `Instant` in the SDK will be either `java.time.Instant` or `org.threeten.bp.Instant` depending
    on which JDK and platform you're developing on.
-   All transactions and queries will now attempt to execute on more than one node.
-   More `getCostAsync` and `executeAsync` variants
    -   `void executeAsync(Client)`
    -   `Future executeAsync(Client, BiConsumer<O, T>)`
    -   `void executeAsync(Client, Duration timeout, BiConsumer<O, T>)`
    -   `void getCostAsync(Client)`
    -   `Future getCostAsync(Client, BiConsumer<O, T>)`
    -   `void getCostAsync(Client, Duration timeout, BiConsumer<O, T>)`
-   Building different types from a protobuf type is no longer supported. Use `fromBytes` instead.
-   `getSignatureCase()` is no longer accessible
-   Field which were `byte[]` are now `ByteString` to prevent extra copy operation. This includes
    the response type of `FileContentsQuery`

### Renamed Classes

-   `ConsensusSubmitMessageTransaction` -> `MessageSubmitTransaction`
-   `ConsensusTopicCreateTransaction` -> `TopicCreateTransaction`
-   `ConsensusTopicDeleteTransaction` -> `TopicDeleteTransaction`
-   `ConsensusTopicUpdateTransaction` -> `TopicUpdateTransaction`
-   `ConsensusTopicId` -> `TopicId`
-   `Ed25519PublicKey` -> `PublicKey`
-   `Ed25519PrivateKey` -> `PrivateKey`

### Removed Classes

-   `HederaNetworkException`
-   `MnemonicValidationResult`
-   `HederaConstants`
-   `ThresholdKey` use `KeyList.withThreshold()` instead.

### New Classes

-   LiveHash: Support for Hedera LiveHashes
-   Key: A common base for the signing authority or key entities in Hedera may have.

### Client

#### Renamed

-   `Client()` -> `Client.forNetwork()`
-   `Client.fromFile()` -> `Client.fromJsonFile()`
-   `Client.replaceNodes()` -> `Client.setNetwork()`

### PrivateKey

#### Changes

-   `sign()` no longer requires offset or length parameters

#### Removed

-   `writePem()`

### PublicKey

#### Added

-   `verify()` verifies the message was signed by public key

### Hbar

#### Renamed

-   `as()` -> `to()`
-   `asTinybar()` -> `toTinybars()`
-   `fromTinybar()` -> `fromTinybars()`

#### Added

-   `negated()`
-   `getValue()`

#### Removed

-   `Hbar(BigDecimal, HbarUnit)`
-   `Hbar.from(long)`
-   `Hbar.from(BigDecimal)`
-   `Hbar.of()`

### KeyList

#### Added

-   `KeyList.withThreshold()`
-   `size()`
-   `isEmpty()`
-   `contains()`
-   `containsAll()`
-   `iterator()`
-   `toArray()`
-   `remove()`
-   `removeAll()`
-   `retainAll()`
-   `clear()`
-   `toString()`

### Mnemonic

#### Renamed

-   `Mnemonic(List<? extends CharSequence>)` -> `Mnemonic.fromWords() throws BadMnemonicException`

### ContractId

#### Added

-   `ContractId(long)`

#### Removed

-   `toKeyProto()`
-   `implements PublicKey` meaning it can no longer be used in place of a Key

### FileId

#### Added

-   `FileId(long)`

#### Removed

-   `fromSolidityAddress()`
-   `toSolidityAddress()`

### TransactionId

#### Added

-   `TransactionId.withValidStart()`
-   `TransactionId.generate()`

### Transaction

#### Added

-   `Transaction.hash()`
-   `Transaction.signWithOperator()`

#### Removed

-   `getReceipt()`
-   `getRecord()`

### QueryBuilder

#### Removed

-   `toProto()`
-   `setPaymentTransaction()`

### TransactionBuilder

### AccountInfo

#### Added

-   `List<LiveHash> liveHashes`

### AccountDeleteTransaction

#### Renamed

-   `setDeleteAccountId()` -> `setAccountId()`
-   Removed `addKey()`, use `setKeys(Key...)` instead.

### FileUpdateTransaction

-   Removed `addKey()`, use `setKeys(Key...)` instead.

## v1.1.4

### Added

-   Support for loading Ed25519 keys from encrypted PEM files (generated from OpenSSL).

-   Add a method to validate a mnemonic word list for accurate entry.

### Fixed

-   Fixed `TransactionReceiptQuery` not waiting for consensus some times.

## v1.1.3

### Added

-   Add additional error classes to allow more introspection on errors:
    -   `HederaPrecheckStatusException` - Thrown when the transaction fails at the node (the precheck)
    -   `HederaReceiptStatusException` - Thrown when the receipt is checked and has a failing status. The error object contains the full receipt.
    -   `HederaRecordStatusException` - Thrown when the record is checked and it has a failing status. The error object contains the full record.

### Fixed

-   Add missing `setTransferAccountId` and `setTransferContractId` methods to
    `ContractDeleteTransaction`

-   Override `executeAsync` to sign by the operator (if not already)

### Deprecated

-   Deprecate `toSolidityAddress` and `fromSolidityAddress` on `FileId`

## v1.1.2

### Fixed

-   https://github.com/hashgraph/hedera-sdk-java/issues/350

## v1.1.1

### Fixed

-   https://github.com/hashgraph/hedera-sdk-java/issues/342

## v1.1.0

### Added

Add support for Hedera Consensus Service (HCS).

-   Add `ConsensusTopicCreateTransaction`, `ConsensusTopicUpdateTransaction`, `ConsensusTopicDeleteTransaction`, and `ConsensusMessageSubmitTransaction` transactions

-   Add `ConsensusTopicInfoQuery` query (returns `ConsensusTopicInfo`)

-   Add `MirrorClient` and `MirrorConsensusTopicQuery` which can be used to listen for HCS messages from a mirror node

## v1.0.0

Removed all deprecated APIs from v1.0.0.

### Changed

-   Instead of returning `ResponseCodeEnum` from the generated protos, return a new `Status` type
    that wraps that and provides some Java conveniences.

-   Rename `HederaException` to `HederaStatusException`

-   Rename `QueryBuilder.MaxPaymentExceededException` to `MaxQueryPaymentExceededException`

-   Change `AccountBalanceQuery` to return `Hbar` (instead of `Long`)

-   Change `ContractGetBytecodeQuery` to return `byte[]` (instead of the internal proto type)

-   Remove `GetBySolidityIdQuery`. Instead, you should use `AccountId.toSolidityAddress`.

-   Change `ContractRecordsQuery` to return `TransactionRecord[]`

## v0.9.0

### Changed

All changes are not immediately breaking as the previous method still should exist and be working. The previous methods are flagged as deprecated and will be removed upon `v1.0`.

-   Transactions and queries do not take `Client` in the constructor; instead, `Client` is passed to `execute`.

-   Removed `Transaction.executeForReceipt` and `Transaction.executeForRecord`

    These methods have been identified as harmful as they hide too much. If one fails, you do not know if the transaction failed to execute; or, the receipt/record could not be retrieved. In a mission-critical application, that is, of course, an important distinction.

    Now there is only `Transaction.execute` which returns a `TransactionId`. If you don't care about waiting for consensus or retrieving a receipt/record in your application, you're done. Otherwise you can now use any `TransactionId` and ask for the receipt/record (with a stepped retry interval until consensus) with `TransactionId.getReceipt` and `TransactionId.getRecord`.

    v0.8.x and below

    ```java
    AccountId newAccountId = new AccountCreateTransaction(hederaClient)
        .setKey(newKey.getPublicKey())
        .setInitialBalance(1000)
        .executeForReceipt() // TransactionReceipt
        .getAccountId();
    ```

    v0.9.x

    ```java
    AccountId newAccountId = new AccountCreateTransaction()
        .setKey(newKey.getPublicKey())
        .setInitialBalance(1000)
        .execute(hederaClient) // TranactionId
        .getReceipt(hederaClient) // TransactionReceipt
        .getAccountId();
    ```

-   `TransactionReceipt`, `AccountInfo`, `TransactionRecord`, etc. now expose public final fields instead of getters (where possible and it makes sense).

-   Rename `getCallResult` and `getCreateResult` to `getContractExecuteResult` and `getContractCreateResult` for consistency

-   `TransactionBuilder.setMemo` is renamed to `TransactionBuilder.setTransactionMemo` to avoid confusion
    as there are 2 other kinds of memos on transactions

-   `CallParams` is removed in favor of `ContractFunctionParams` and closely mirrors type names from solidity

    -   `addInt32`
    -   `addInt256Array`
    -   `addString`
    -   etc.

-   `ContractFunctionResult` now closely mirrors the solidity type names

    -   `getInt32`
    -   etc.

-   `setFunctionParams(params)` on `ContractCallQuery` and `ContractExecuteTransaction` is now
    `setFunction(name, params)`

### Added

-   `TransactionId.getReceipt`

-   `TransactionId.getRecord`

-   `FileId.ADDRESS_BOOK`, `FileId.FEE_SCHEDULE`, `FileId.EXCHANGE_RATES`

-   Experimental support for the Hedera Consensus Service (HCS). HCS is not yet generally available but if you have access
    the SDK can work with the current iteration of it. Due to its experimental nature, a system property must be set before use.

    ```java
    System.setPropery("com.hedera.hashgraph.sdk.experimental", "true")
    ```

-   `Client.forTestnet` makes a new client configured to talk to TestNet (use `.setOperator` to set an operater)

-   `Client.forMainnet` makes a new client configured to talk to Mainnet (use `.setOperator` to set an operater)

### Fixes

-   `FileCreateTransaction` sets a default expiration time; fixes `AUTORENEW_DURATION_NOT_IN_RANGE`.

-   `BUSY` is now internally retried in all cases.

-   The maximum query payment is now defaulted to 1 Hbar. By default, just before a query is executed we ask Hedera how much the query will cost and if it costs under the defined maximum, an exact payment is sent.

### Removed

-   `Transaction` and `Query` types related to claims

## v0.8.0

Fixes compatibility with Android.

## Breaking Changes

-   The `Key` interface has been renamed to `PublicKey`
-   You are now required to depend on the gRPC transport dependency for your specific environment

#### Maven

```xml
<!-- SELECT ONE: -->
<!-- netty transport (for server or desktop applications) -->
<dependency>
  <groupId>io.grpc</groupId>
  <artifactId>grpc-netty-shaded</artifactId>
  <version>1.24.0</version>
</dependency>
<!-- netty transport, unshaded (if you have a matching Netty dependency already) -->
<dependency>
  <groupId>io.grpc</groupId>
  <artifactId>grpc-netty</artifactId>
  <version>1.24.0</version>
</dependency>
<!-- okhttp transport (for lighter-weight applications or Android) -->
<dependency>
  <groupId>io.grpc</groupId>
  <artifactId>grpc-okhttp</artifactId>
  <version>1.24.0</version>
</dependency>
```

#### Gradle

```groovy
// SELECT ONE:
// netty transport (for high throughput applications)
implementation 'io.grpc:grpc-netty-shaded:1.24.0'
// netty transport, unshaded (if you have a matching Netty dependency already)
implementation 'io.grpc:grpc-netty:1.24.0'
// okhttp transport (for lighter-weight applications or Android)
implementation 'io.grpc:grpc-okhttp:1.24.0'
```<|MERGE_RESOLUTION|>--- conflicted
+++ resolved
@@ -5,14 +5,13 @@
 The format is based on [Keep a Changelog](https://keepachangelog.com/en/1.0.0/),
 and this project adheres to [Semantic Versioning](https://semver.org/spec/v2.0.0.html).
 
-<<<<<<< HEAD
 ## Unreleased
 
 ### Fixed
 
  * Checksums.  As a consequence, all previously generated checksums for `testnet` or `previewnet` will now be
    regarded as incorrect.  Please generate new checksums for testnet and previewnet where necessary.
-=======
+
 ## v2.10.0-beta.1
 
 ### Added
@@ -40,7 +39,6 @@
 ### Deprecated
 
 * `AccountUpdateTransaction.[set|get]AliasKey()` with no replacement.
->>>>>>> c6fe811f
 
 ## v2.9.0
 
