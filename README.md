# Hedera™ Hashgraph Java SDK

![](https://img.shields.io/badge/java-7%2B-blue?style=flat-square)
![](https://img.shields.io/badge/android-19%2B-blue?style=flat-square)
[![](https://img.shields.io/github/workflow/status/hashgraph/hedera-sdk-java/Java/develop?style=flat-square)](https://github.com/hashgraph/hedera-sdk-java/actions)
[![](https://img.shields.io/maven-central/v/com.hedera.hashgraph/sdk/2?label=maven&style=flat-square)](https://search.maven.org/artifact/com.hedera.hashgraph/sdk)

> The Java SDK for interacting with Hedera Hashgraph: the official distributed
> consensus platform built using the hashgraph consensus algorithm for fast,
> fair and secure transactions. Hedera enables and empowers developers to
> build an entirely new class of decentralized applications.

## Install

**NOTE**: v1 of the SDK is deprecated and support will be discontinued after October 2021. Please install the latest version 2.0.x or migrate from v1 to the latest 2.0.x version. You can reference the [migration documentation](/MIGRATING_V1.md).

#### Gradle

Select _one_ of the following depending on your target platform.

```groovy
// Android, Corda DJVM, Java 7+
<<<<<<< HEAD
implementation 'com.hedera.hashgraph:sdk-jdk7:2.18.2'

// Java 9+, Kotlin
implementation 'com.hedera.hashgraph:sdk:2.18.2'
=======
implementation 'com.hedera.hashgraph:sdk-jdk7:2.19.0'

// Java 9+, Kotlin
implementation 'com.hedera.hashgraph:sdk:2.19.0'
>>>>>>> f3b2d590
```

Select _one_ of the following to provide the gRPC implementation.

```groovy
// netty transport (for high throughput applications)
implementation 'io.grpc:grpc-netty-shaded:1.46.0'

// netty transport, unshaded (if you have a matching Netty dependency already)
implementation 'io.grpc:grpc-netty:1.46.0'

// okhttp transport (for lighter-weight applications or Android)
implementation 'io.grpc:grpc-okhttp:1.46.0'
```

Select _one_ of the following to enable or disable Simple Logging Facade for Java (SLFJ4).

```groovy
// Enable logs
implementation 'org.slf4j:slf4j-simple:2.0.3'

// Disable logs
implementation 'org.slf4j:slf4j-nop:2.0.3'

```



#### Maven

Select _one_ of the following depending on your target platform.

```xml
<!-- Android, Corda DJVM, Java 7+ -->
<dependency>
  <groupId>com.hedera.hashgraph</groupId>
  <artifactId>sdk-jdk7</artifactId>
<<<<<<< HEAD
  <version>2.18.2</version>
=======
  <version>2.19.0</version>
>>>>>>> f3b2d590
</dependency>

<!-- Java 9+, Kotlin -->
<dependency>
  <groupId>com.hedera.hashgraph</groupId>
  <artifactId>sdk</artifactId>
<<<<<<< HEAD
  <version>2.18.2</version>
=======
  <version>2.19.0</version>
>>>>>>> f3b2d590
</dependency>
```

Select _one_ of the following to provide the gRPC implementation.

```xml
<!-- netty transport (for server or desktop applications) -->
<dependency>
  <groupId>io.grpc</groupId>
  <artifactId>grpc-netty-shaded</artifactId>
  <version>1.46.0</version>
</dependency>

<!-- netty transport, unshaded (if you have a matching Netty dependency already) -->
<dependency>
  <groupId>io.grpc</groupId>
  <artifactId>grpc-netty</artifactId>
  <version>1.46.0</version>
</dependency>

<!-- okhttp transport (for lighter-weight applications or Android) -->
<dependency>
  <groupId>io.grpc</groupId>
  <artifactId>grpc-okhttp</artifactId>
  <version>1.46.0</version>
</dependency>
```

## Usage

Examples of several potential use cases and workflows are available
within the repository in [`examples/`](./examples/src/main/java).

 * [Create Account](./examples/src/main/java/CreateAccountExample.java)

 * [Transfer Hbar](./examples/src/main/java/TransferCryptoExample.java)

 * [Hedera Consensus Service (HCS)](./examples/src/main/java/ConsensusPubSubExample.java)

## Development

### Dependencies

 * [Java Development Kit (JDK)](https://adoptopenjdk.net/) v14+ (note this is to _build_, not run)

### Compile

```sh
$ ./gradlew compileJava
```

### Unit Test

```sh
$ ./gradlew test
```

### Integration Test

The easiest way to run integration tests is by providing network and operator information in a configuration file.
This configuration file is passed into system properties.

```sh
$ ./gradlew integrationTest -PCONFIG_FILE="<ConfigurationFilePath>"
```

An example configuration file can be found in the repo here:

[sdk/src/test/resources/client-config-with-operator.json](sdk/src/test/resources/client-config-with-operator.json)

The format of the configuration file should be as follows:

```
{
    "network": {
        "<NodeAddress>": "<NodeAccountId>",
        ...
    },
    "operator": {
        "accountId": "<shard.realm.num>",
        "privateKey": "<PrivateKey>"
    }
}
```

If a configuration file is not provided, `OPERATOR_ID` and `OPERATOR_KEY` must be passed into system properties
and integration tests will run against the Hedera test network.

```sh
$ ./gradlew integrationTest -POPERATOR_ID="<shard.realm.num>" -POPERATOR_KEY="<PrivateKey>"
```

`HEDERA_NETWORK` can optionally be used to use `previewnet`.  This System Property can only be set to `previewnet`.

```sh
$ ./gradlew integrationTest -POPERATOR_ID="<shard.realm.num>" -POPERATOR_KEY="<PrivateKey>" -PHEDERA_NETWORK="previewnet"
```

Note: It is also possible to use a custom network in a configuration file and pass `OPERATOR_ID` and `OPERATOR_KEY`
into system properties.

An example configuration file containing only network information can be found in the repo here:

[sdk/src/test/resources/client-config.json](sdk/src/test/resources/client-config.json)

### Examples

Requires `OPERATOR_ID` and `OPERATOR_KEY` to be in a .env file in the examples directory.   Many examples run against
the Hedera test network.

```sh
$ ./gradlew -q example:run<NameOfExample>
$ ./gradlew -q example:runGenerateKey
```

## Contributing to this Project

We welcome participation from all developers!
For instructions on how to contribute to this repo, please
review the [Contributing Guide](CONTRIBUTING.md).

## License Information

Licensed under Apache License,
Version 2.0 – see [LICENSE](LICENSE) in this repo
or [apache.org/licenses/LICENSE-2.0](http://www.apache.org/licenses/LICENSE-2.0).<|MERGE_RESOLUTION|>--- conflicted
+++ resolved
@@ -20,17 +20,10 @@
 
 ```groovy
 // Android, Corda DJVM, Java 7+
-<<<<<<< HEAD
-implementation 'com.hedera.hashgraph:sdk-jdk7:2.18.2'
-
-// Java 9+, Kotlin
-implementation 'com.hedera.hashgraph:sdk:2.18.2'
-=======
 implementation 'com.hedera.hashgraph:sdk-jdk7:2.19.0'
 
 // Java 9+, Kotlin
 implementation 'com.hedera.hashgraph:sdk:2.19.0'
->>>>>>> f3b2d590
 ```
 
 Select _one_ of the following to provide the gRPC implementation.
@@ -68,22 +61,14 @@
 <dependency>
   <groupId>com.hedera.hashgraph</groupId>
   <artifactId>sdk-jdk7</artifactId>
-<<<<<<< HEAD
-  <version>2.18.2</version>
-=======
   <version>2.19.0</version>
->>>>>>> f3b2d590
 </dependency>
 
 <!-- Java 9+, Kotlin -->
 <dependency>
   <groupId>com.hedera.hashgraph</groupId>
   <artifactId>sdk</artifactId>
-<<<<<<< HEAD
-  <version>2.18.2</version>
-=======
   <version>2.19.0</version>
->>>>>>> f3b2d590
 </dependency>
 ```
 
