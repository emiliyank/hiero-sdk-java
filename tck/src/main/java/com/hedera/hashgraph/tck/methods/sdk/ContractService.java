// SPDX-License-Identifier: Apache-2.0
package com.hedera.hashgraph.tck.methods.sdk;

import com.google.protobuf.ByteString;
import com.google.protobuf.InvalidProtocolBufferException;
import com.hedera.hashgraph.sdk.*;
import com.hedera.hashgraph.tck.annotation.JSONRPC2Method;
import com.hedera.hashgraph.tck.annotation.JSONRPC2Service;
import com.hedera.hashgraph.tck.methods.AbstractJSONRPC2Service;
import com.hedera.hashgraph.tck.methods.sdk.param.contract.CreateContractParams;
import com.hedera.hashgraph.tck.methods.sdk.param.contract.DeleteContractParams;
import com.hedera.hashgraph.tck.methods.sdk.param.contract.ExecuteContractParams;
import com.hedera.hashgraph.tck.methods.sdk.param.contract.UpdateContractParams;
import com.hedera.hashgraph.tck.methods.sdk.response.ContractResponse;
import com.hedera.hashgraph.tck.util.KeyUtils;
import java.time.Duration;
import org.bouncycastle.util.encoders.Hex;

@JSONRPC2Service
public class ContractService extends AbstractJSONRPC2Service {
    private static final Duration DEFAULT_GRPC_DEADLINE = Duration.ofSeconds(10L);
    private final SdkService sdkService;

    public ContractService(SdkService sdkService) {
        this.sdkService = sdkService;
    }

    @JSONRPC2Method("createContract")
    public ContractResponse createContract(final CreateContractParams params) throws Exception {
        ContractCreateTransaction transaction = new ContractCreateTransaction().setGrpcDeadline(DEFAULT_GRPC_DEADLINE);

        params.getAdminKey().ifPresent(key -> {
            try {
                transaction.setAdminKey(KeyUtils.getKeyFromString(key));
            } catch (InvalidProtocolBufferException e) {
                throw new IllegalArgumentException(e);
            }
        });

        params.getAutoRenewPeriod()
                .ifPresent(periodStr -> transaction.setAutoRenewPeriod(Duration.ofSeconds(Long.parseLong(periodStr))));

        params.getGas().ifPresent(gasStr -> transaction.setGas(Long.parseLong(gasStr)));

        params.getAutoRenewAccountId()
                .ifPresent(accountIdStr -> transaction.setAutoRenewAccountId(AccountId.fromString(accountIdStr)));

        params.getInitialBalance()
                .ifPresent(balanceStr -> transaction.setInitialBalance(Hbar.fromTinybars(Long.parseLong(balanceStr))));

        params.getInitcode().ifPresent(hex -> transaction.setBytecode(Hex.decode(hex)));

        params.getBytecodeFileId().ifPresent(fileIdStr -> transaction.setBytecodeFileId(FileId.fromString(fileIdStr)));

        params.getStakedAccountId()
                .ifPresent(accountIdStr -> transaction.setStakedAccountId(AccountId.fromString(accountIdStr)));

        params.getStakedNodeId().ifPresent(nodeIdStr -> transaction.setStakedNodeId(Long.parseLong(nodeIdStr)));

        params.getDeclineStakingReward().ifPresent(transaction::setDeclineStakingReward);

        params.getMemo().ifPresent(transaction::setContractMemo);

        params.getMaxAutomaticTokenAssociations()
                .ifPresent(maxAuto -> transaction.setMaxAutomaticTokenAssociations(maxAuto.intValue()));

        params.getConstructorParameters().ifPresent(hex -> transaction.setConstructorParameters(Hex.decode(hex)));

        params.getCommonTransactionParams()
                .ifPresent(common -> common.fillOutTransaction(transaction, sdkService.getClient()));

        TransactionReceipt receipt = transaction.execute(sdkService.getClient()).getReceipt(sdkService.getClient());

        String contractId = "";
        if (receipt.status == Status.SUCCESS && receipt.contractId != null) {
            contractId = receipt.contractId.toString();
        }

        return new ContractResponse(contractId, receipt.status);
    }

    @JSONRPC2Method("executeContract")
    public ContractResponse executeContract(final ExecuteContractParams params) throws Exception {
        ContractExecuteTransaction transaction =
                new ContractExecuteTransaction().setGrpcDeadline(DEFAULT_GRPC_DEADLINE);

        if (params.getContractId() != null) {
            transaction.setContractId(ContractId.fromString(params.getContractId()));
        }

        params.getGas().ifPresent(gasStr -> transaction.setGas(Long.parseLong(gasStr)));

        params.getAmount()
                .ifPresent(amountStr -> transaction.setPayableAmount(Hbar.fromTinybars(Long.parseLong(amountStr))));

        params.getFunctionParameters()
                .ifPresent(hex -> transaction.setFunctionParameters(ByteString.copyFrom(Hex.decode(hex))));

        params.getCommonTransactionParams()
                .ifPresent(common -> common.fillOutTransaction(transaction, sdkService.getClient()));

        TransactionReceipt receipt = transaction.execute(sdkService.getClient()).getReceipt(sdkService.getClient());

        return new ContractResponse("", receipt.status);
    }

<<<<<<< HEAD
    @JSONRPC2Method("deleteContract")
    public ContractResponse deleteContract(final DeleteContractParams params) throws Exception {
        ContractDeleteTransaction transaction = new ContractDeleteTransaction().setGrpcDeadline(DEFAULT_GRPC_DEADLINE);
=======
    @JSONRPC2Method("updateContract")
    public ContractResponse updateContract(final UpdateContractParams params) throws Exception {
        ContractUpdateTransaction transaction = new ContractUpdateTransaction().setGrpcDeadline(DEFAULT_GRPC_DEADLINE);
>>>>>>> 1b0078f5

        params.getContractId()
                .ifPresent(contractIdStr -> transaction.setContractId(ContractId.fromString(contractIdStr)));

<<<<<<< HEAD
        if (params.getTransferAccountId().isPresent()
                && params.getTransferContractId().isPresent()) {
            transaction.setTransferAccountId(
                    AccountId.fromString(params.getTransferAccountId().get()));
        } else {
            params.getTransferContractId()
                    .ifPresent(transferContractIdStr ->
                            transaction.setTransferContractId(ContractId.fromString(transferContractIdStr)));

            params.getTransferAccountId()
                    .ifPresent(transferAccountIdStr ->
                            transaction.setTransferAccountId(AccountId.fromString(transferAccountIdStr)));
        }

        params.getPermanentRemoval().ifPresent(transaction::setPermanentRemoval);
=======
        params.getAdminKey().ifPresent(key -> {
            try {
                transaction.setAdminKey(KeyUtils.getKeyFromString(key));
            } catch (InvalidProtocolBufferException e) {
                throw new IllegalArgumentException(e);
            }
        });

        params.getAutoRenewPeriod()
                .ifPresent(periodStr -> transaction.setAutoRenewPeriod(Duration.ofSeconds(Long.parseLong(periodStr))));

        params.getAutoRenewAccountId()
                .ifPresent(accountIdStr -> transaction.setAutoRenewAccountId(AccountId.fromString(accountIdStr)));

        params.getStakedAccountId()
                .ifPresent(accountIdStr -> transaction.setStakedAccountId(AccountId.fromString(accountIdStr)));

        params.getStakedNodeId().ifPresent(nodeIdStr -> transaction.setStakedNodeId(Long.parseLong(nodeIdStr)));

        params.getDeclineStakingReward().ifPresent(transaction::setDeclineStakingReward);

        params.getMemo().ifPresent(transaction::setContractMemo);

        params.getMaxAutomaticTokenAssociations()
                .ifPresent(maxAuto -> transaction.setMaxAutomaticTokenAssociations(maxAuto.intValue()));

        params.getExpirationTime().ifPresent(expirationTimeStr -> {
            try {
                long expirationTimeSeconds = Long.parseLong(expirationTimeStr);
                transaction.setExpirationTime(Duration.ofSeconds(expirationTimeSeconds));
            } catch (NumberFormatException e) {
                throw new IllegalArgumentException("Invalid expiration time: " + expirationTimeStr, e);
            }
        });
>>>>>>> 1b0078f5

        params.getCommonTransactionParams()
                .ifPresent(common -> common.fillOutTransaction(transaction, sdkService.getClient()));

        TransactionReceipt receipt = transaction.execute(sdkService.getClient()).getReceipt(sdkService.getClient());

        return new ContractResponse(null, receipt.status);
    }
}<|MERGE_RESOLUTION|>--- conflicted
+++ resolved
@@ -104,36 +104,13 @@
         return new ContractResponse("", receipt.status);
     }
 
-<<<<<<< HEAD
-    @JSONRPC2Method("deleteContract")
-    public ContractResponse deleteContract(final DeleteContractParams params) throws Exception {
-        ContractDeleteTransaction transaction = new ContractDeleteTransaction().setGrpcDeadline(DEFAULT_GRPC_DEADLINE);
-=======
     @JSONRPC2Method("updateContract")
     public ContractResponse updateContract(final UpdateContractParams params) throws Exception {
         ContractUpdateTransaction transaction = new ContractUpdateTransaction().setGrpcDeadline(DEFAULT_GRPC_DEADLINE);
->>>>>>> 1b0078f5
 
         params.getContractId()
                 .ifPresent(contractIdStr -> transaction.setContractId(ContractId.fromString(contractIdStr)));
 
-<<<<<<< HEAD
-        if (params.getTransferAccountId().isPresent()
-                && params.getTransferContractId().isPresent()) {
-            transaction.setTransferAccountId(
-                    AccountId.fromString(params.getTransferAccountId().get()));
-        } else {
-            params.getTransferContractId()
-                    .ifPresent(transferContractIdStr ->
-                            transaction.setTransferContractId(ContractId.fromString(transferContractIdStr)));
-
-            params.getTransferAccountId()
-                    .ifPresent(transferAccountIdStr ->
-                            transaction.setTransferAccountId(AccountId.fromString(transferAccountIdStr)));
-        }
-
-        params.getPermanentRemoval().ifPresent(transaction::setPermanentRemoval);
-=======
         params.getAdminKey().ifPresent(key -> {
             try {
                 transaction.setAdminKey(KeyUtils.getKeyFromString(key));
@@ -168,7 +145,37 @@
                 throw new IllegalArgumentException("Invalid expiration time: " + expirationTimeStr, e);
             }
         });
->>>>>>> 1b0078f5
+
+        params.getCommonTransactionParams()
+                .ifPresent(common -> common.fillOutTransaction(transaction, sdkService.getClient()));
+
+        TransactionReceipt receipt = transaction.execute(sdkService.getClient()).getReceipt(sdkService.getClient());
+
+        return new ContractResponse(null, receipt.status);
+    }
+
+    @JSONRPC2Method("deleteContract")
+    public ContractResponse deleteContract(final DeleteContractParams params) throws Exception {
+        ContractDeleteTransaction transaction = new ContractDeleteTransaction().setGrpcDeadline(DEFAULT_GRPC_DEADLINE);
+
+        params.getContractId()
+                .ifPresent(contractIdStr -> transaction.setContractId(ContractId.fromString(contractIdStr)));
+
+        if (params.getTransferAccountId().isPresent()
+                && params.getTransferContractId().isPresent()) {
+            transaction.setTransferAccountId(
+                    AccountId.fromString(params.getTransferAccountId().get()));
+        } else {
+            params.getTransferContractId()
+                    .ifPresent(transferContractIdStr ->
+                            transaction.setTransferContractId(ContractId.fromString(transferContractIdStr)));
+
+            params.getTransferAccountId()
+                    .ifPresent(transferAccountIdStr ->
+                            transaction.setTransferAccountId(AccountId.fromString(transferAccountIdStr)));
+        }
+
+        params.getPermanentRemoval().ifPresent(transaction::setPermanentRemoval);
 
         params.getCommonTransactionParams()
                 .ifPresent(common -> common.fillOutTransaction(transaction, sdkService.getClient()));
